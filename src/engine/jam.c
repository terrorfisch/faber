/*
 * /+\
 * +\	Copyright 1993-2002 Christopher Seiwald and Perforce Software, Inc.
 * \+/
 *
 * This file is part of jam.
 *
 * License is hereby granted to use this software and distribute it
 * freely, as long as this copyright notice is retained and modifications 
 * are clearly marked.
 *
 * ALL WARRANTIES ARE HEREBY DISCLAIMED.
 */

/*  This file is ALSO:
 *  Copyright 2001-2004 David Abrahams.
 *  Distributed under the Boost Software License, Version 1.0.
 *  (See accompanying file LICENSE_1_0.txt or http://www.boost.org/LICENSE_1_0.txt)
 */

/*
 * jam.c - make redux
 *
 * See Jam.html for usage information.
 *
 * These comments document the code.
 *
 * The top half of the code is structured such:
 *
 *                       jam 
 *                      / | \ 
 *                 +---+  |  \
 *                /       |   \ 
 *         jamgram     option  \ 
 *        /  |   \              \
 *       /   |    \              \
 *      /    |     \             |
 *  scan     |     compile      make
 *   |       |    /  | \       / |  \
 *   |       |   /   |  \     /  |   \
 *   |       |  /    |   \   /   |    \
 * jambase parse     |   rules  search make1
 *                   |           |      |   \
 *                   |           |      |    \
 *                   |           |      |     \
 *               builtins    timestamp command execute
 *                               |
 *                               |
 *                               |
 *                             filesys
 *
 *
 * The support routines are called by all of the above, but themselves
 * are layered thus:
 *
 *                     variable|expand
 *                      /  |   |   |
 *                     /   |   |   |
 *                    /    |   |   |
 *                 lists   |   |   pathsys
 *                    \    |   |
 *                     \   |   |
 *                      \  |   |
 *                     newstr  |
 *                        \    |
 *                         \   |
 *                          \  |
 *                          hash
 *
 * Roughly, the modules are:
 *
 *	builtins.c - jam's built-in rules
 *	command.c - maintain lists of commands
 *	compile.c - compile parsed jam statements
 *	execunix.c - execute a shell script on UNIX
 *	execvms.c - execute a shell script, ala VMS
 *	expand.c - expand a buffer, given variable values
 *	file*.c - scan directories and archives on *
 *	hash.c - simple in-memory hashing routines 
 *  hdrmacro.c - handle header file parsing for filename macro definitions
 *	headers.c - handle #includes in source files
 *	jambase.c - compilable copy of Jambase
 *	jamgram.y - jam grammar
 *	lists.c - maintain lists of strings
 *	make.c - bring a target up to date, once rules are in place
 *	make1.c - execute command to bring targets up to date
 *	newstr.c - string manipulation routines
 *	option.c - command line option processing
 *	parse.c - make and destroy parse trees as driven by the parser
 *	path*.c - manipulate file names on *
 *	hash.c - simple in-memory hashing routines 
 *	regexp.c - Henry Spencer's regexp
 *	rules.c - access to RULEs, TARGETs, and ACTIONs
 *	scan.c - the jam yacc scanner
 *	search.c - find a target along $(SEARCH) or $(LOCATE) 
 *	timestamp.c - get the timestamp of a file or archive member
 *	variable.c - handle jam multi-element variables
 *
 * 05/04/94 (seiwald) - async multiprocess (-j) support
 * 02/08/95 (seiwald) - -n implies -d2.
 * 02/22/95 (seiwald) - -v for version info.
 * 09/11/00 (seiwald) - PATCHLEVEL folded into VERSION.
 * 01/10/01 (seiwald) - pathsys.h split from filesys.h
 */

# include "jam.h"
# include "option.h"
# include "patchlevel.h"

/* These get various function declarations. */

# include "lists.h"
# include "parse.h"
# include "variable.h"
# include "compile.h"
# include "builtins.h"
# include "rules.h"
# include "newstr.h"
# include "scan.h"
# include "timestamp.h"
# include "make.h"
# include "strings.h"
# include "expand.h"
# include "debug.h"
# include "filesys.h"

/* Macintosh is "special" */

# ifdef OS_MAC
# include <QuickDraw.h>
# endif

/* And UNIX for this */

# ifdef unix
# include <sys/utsname.h>
# include <signal.h>
# endif

struct globs globs = {
	0,			/* noexec */
	1,			/* jobs */
	0,			/* quitquick */
	0,			/* newestfirst */
        0,                      /* pipes action stdout and stderr merged to action output */
# ifdef OS_MAC
	{ 0, 0 },		/* debug - suppress tracing output */
# else
	{ 0, 1 }, 		/* debug ... */
# endif
	0,			/* output commands, not run them */
    0 /* action timeout */
} ;

/* Symbols to be defined as true for use in Jambase */

static char *othersyms[] = { OSMAJOR, OSMINOR, OSPLAT, JAMVERSYM, 0 } ;

/* Known for sure: 
 *	mac needs arg_enviro
 *	OS2 needs extern environ
 */

# ifdef OS_MAC
# define use_environ arg_environ
# ifdef MPW
QDGlobals qd;
# endif
# endif

/* on Win32-LCC */
# if defined( OS_NT ) && defined( __LCC__ )
#   define  use_environ _environ
# endif

# if defined( __MWERKS__)
# define use_environ _environ
extern char **_environ;
#endif

# ifndef use_environ
# define use_environ environ
# if !defined( __WATCOM__ ) && !defined( OS_OS2 ) && !defined( OS_NT ) 
extern char **environ;
# endif
# endif

# if YYDEBUG != 0
extern int yydebug;
# endif

#ifndef NDEBUG
static void run_unit_tests()
{
# if defined( USE_EXECNT )
    extern void execnt_unit_test();
    execnt_unit_test();
# endif 
    string_unit_test();
    var_expand_unit_test();
}
#endif

#ifdef HAVE_PYTHON
    extern PyObject*
    bjam_call(PyObject *self, PyObject *args);
 
    extern PyObject*
    bjam_import_rule(PyObject* self, PyObject* args);

    extern PyObject*
    bjam_define_action(PyObject* self, PyObject* args);

    extern PyObject*
    bjam_variable(PyObject* self, PyObject* args);

    extern PyObject*
    bjam_backtrace(PyObject* self, PyObject *args);
#endif

int  main( int argc, char **argv, char **arg_environ )
{
    int		n;
    char		*s;
    struct option	optv[N_OPTS];
    const char	*all = "all";
    int		anyhow = 0;
    int		status;
    int arg_c = argc;
    char ** arg_v = argv;
    const char *progname = argv[0];
<<<<<<< HEAD
=======

    BJAM_MEM_INIT();
>>>>>>> 50f7610f

# ifdef OS_MAC
    InitGraf(&qd.thePort);
# endif

    argc--, argv++;

    if( getoptions( argc, argv, "-:l:d:j:p:f:gs:t:ano:qv", optv ) < 0 )
    {
        printf( "\nusage: %s [ options ] targets...\n\n", progname );

        printf( "-a      Build all targets, even if they are current.\n" );
        printf( "-dx     Set the debug level to x (0-9).\n" );
        printf( "-fx     Read x instead of Jambase.\n" );
        /* printf( "-g      Build from newest sources first.\n" ); */
        printf( "-jx     Run up to x shell commands concurrently.\n" );
        printf( "-lx     Limit actions to x number of seconds after which they are stopped.\n" );
        printf( "-n      Don't actually execute the updating actions.\n" );
        printf( "-ox     Write the updating actions to file x.\n" );
	printf( "-px     x=0, pipes action stdout and stderr merged into action output.\n" );
	printf( "-q      Quit quickly as soon as a target fails.\n" );
	printf( "-r      Enable Dart results.\n" );
        printf( "-sx=y   Set variable x=y, overriding environment.\n" );
        printf( "-tx     Rebuild x, even if it is up-to-date.\n" );
        printf( "-v      Print the version of jam and exit.\n" );
        printf( "--x     Option is ignored.\n\n" );

        exit( EXITBAD );
    }

    /* Version info. */

    if( ( s = getoptval( optv, 'v', 0 ) ) )
    {
        printf( "Boost.Jam  " );
        printf( "Version %s. %s.\n", VERSION, OSMINOR );
        printf( "   Copyright 1993-2002 Christopher Seiwald and Perforce Software, Inc.  \n" );
        printf( "   Copyright 2001 David Turner.\n" );
        printf( "   Copyright 2001-2004 David Abrahams.\n" );
        printf( "   Copyright 2002-2005 Rene Rivera.\n" );
        printf( "   Copyright 2003-2005 Vladimir Prus.\n" );

        return EXITOK;
    }

    /* Pick up interesting options */

    if( ( s = getoptval( optv, 'n', 0 ) ) )
        globs.noexec++, globs.debug[2] = 1;

    if( ( s = getoptval( optv, 'p', 0 ) ) )
    {
        /* undocumented -p3 (acts like both -p1 -p2) means separate pipe action stdout and stderr */
        globs.pipe_action = atoi(s);
        if (3 < globs.pipe_action || globs.pipe_action < 0)
        {
            printf( "Invalid pipe descriptor '%d', valid values are -p[0..3].\n", globs.pipe_action);
            exit(EXITBAD);
        }
    }

    if( ( s = getoptval( optv, 'q', 0 ) ) )
 	globs.quitquick = 1;

    if( ( s = getoptval( optv, 'a', 0 ) ) )
        anyhow++;

    if( ( s = getoptval( optv, 'j', 0 ) ) )
        globs.jobs = atoi( s );

    if( ( s = getoptval( optv, 'g', 0 ) ) )
        globs.newestfirst = 1;

    if( ( s = getoptval( optv, 'l', 0 ) ) )
        globs.timeout = atoi( s );

    /* Turn on/off debugging */

    for( n = 0; s = getoptval( optv, 'd', n ); n++ )
    {
        int i;

        /* First -d, turn off defaults. */

        if( !n )
            for( i = 0; i < DEBUG_MAX; i++ )
                globs.debug[i] = 0;

        i = atoi( s );

        if( i < 0 || i >= DEBUG_MAX )
        {
            printf( "Invalid debug level '%s'.\n", s );
            continue;
        }

        /* n turns on levels 1-n */
        /* +n turns on level n */

        if( *s == '+' )
            globs.debug[i] = 1;
        else while( i )
            globs.debug[i--] = 1;
    }

    { PROFILE_ENTER(MAIN);

    #ifdef HAVE_PYTHON
    {
        PROFILE_ENTER(MAIN_PYTHON);
        Py_Initialize();
    
        {
            static PyMethodDef BjamMethods[] = {
                {"call", bjam_call, METH_VARARGS,
                 "Call the specified bjam rule."},
                {"import_rule", bjam_import_rule, METH_VARARGS,
                 "Imports Python callable to bjam."},
                {"define_action", bjam_define_action, METH_VARARGS,
                 "Defines a command line action."},
                {"variable", bjam_variable, METH_VARARGS,
                 "Obtains a variable from bjam's global module."},
                {"backtrace", bjam_backtrace, METH_VARARGS,
                 "Returns bjam backtrace from the last call into Python."},
                {NULL, NULL, 0, NULL}
            };
    
            Py_InitModule("bjam", BjamMethods);
        }
        PROFILE_EXIT(MAIN_PYTHON);
    }
    #endif
    
#ifndef NDEBUG
    run_unit_tests();
#endif
#if YYDEBUG != 0
    if ( DEBUG_PARSE )
        yydebug = 1;
#endif

    /* Set JAMDATE first */

    {
        char *date;
        time_t clock;
        time( &clock );
        date = newstr( ctime( &clock ) );

        /* Trim newline from date */

        if( strlen( date ) == 25 )
            date[ 24 ] = 0;

        var_set( "JAMDATE", list_new( L0, newstr( date ) ), VAR_SET );
    }

 
    var_set( "JAM_VERSION",
             list_new( list_new( list_new( L0, newstr( VERSION_MAJOR_SYM ) ), 
                                 newstr( VERSION_MINOR_SYM ) ), 
                       newstr( VERSION_PATCH_SYM ) ),
             VAR_SET );

    /* And JAMUNAME */
# ifdef unix
    {
        struct utsname u;

        if( uname( &u ) >= 0 )
        {
            var_set( "JAMUNAME", 
                     list_new( 
                         list_new(
                             list_new(
                                 list_new(
                                     list_new( L0, 
                                               newstr( u.sysname ) ),
                                     newstr( u.nodename ) ),
                                 newstr( u.release ) ),
                             newstr( u.version ) ),
                         newstr( u.machine ) ), VAR_SET );
        }
    }
# endif /* unix */

    /* load up environment variables */

    /* first into global module, with splitting, for backward compatibility */
    var_defines( use_environ, 1 );
    
    /* then into .ENVIRON, without splitting */
    enter_module( bindmodule(".ENVIRON") );
    var_defines( use_environ, 0 );
    exit_module( bindmodule(".ENVIRON") );

	/*
	 * Jam defined variables OS, OSPLAT
     * We load them after environment, so that
     * setting OS in environment does not 
     * change Jam notion of the current platform.
	 */

    var_defines( othersyms, 1 );


    /* Load up variables set on command line. */

    for( n = 0; s = getoptval( optv, 's', n ); n++ )
    {
        char *symv[2];
        symv[0] = s;
        symv[1] = 0;
        var_defines( symv, 1 );
        enter_module( bindmodule(".ENVIRON") );
        var_defines( symv, 0 );
        exit_module( bindmodule(".ENVIRON") );
    }

    /* Set the ARGV to reflect the complete list of arguments of invocation. */

    for ( n = 0; n < arg_c; ++n )
    {
        var_set( "ARGV", list_new( L0, newstr( arg_v[n] ) ), VAR_APPEND );
    }

	/* Initialize built-in rules */

	load_builtins();

    /* Add the targets in the command line to update list */

    for ( n = 1; n < arg_c; ++n )
    {
        if ( arg_v[n][0] == '-' )
        {
            char *f = "-:l:d:j:f:gs:t:ano:qv";
            for( ; *f; f++ ) if( *f == arg_v[n][1] ) break;
            if ( f[1] == ':' && arg_v[n][2] == '\0' ) { ++n; }
        }
        else
        {
            mark_target_for_updating(arg_v[n]);
        }
    }

    /* Parse ruleset */

    {
        FRAME frame[1];
        frame_init( frame );
	for( n = 0; s = getoptval( optv, 'f', n ); n++ )
	    parse_file( s, frame );

	if( !n )
	    parse_file( "+", frame );
    }

    status = yyanyerrors();

    /* Manually touch -t targets */

    for( n = 0; s = getoptval( optv, 't', n ); n++ )
        touchtarget( s );

    /* If an output file is specified, set globs.cmdout to that */

    if( s = getoptval( optv, 'o', 0 ) )
    {
        if( !( globs.cmdout = fopen( s, "w" ) ) )
        {
            printf( "Failed to write to '%s'\n", s );
            exit( EXITBAD );
        }
        globs.noexec++;
    }

    /* Now make target */

    {
        PROFILE_ENTER(MAIN_MAKE);
        
        LIST* targets = targets_to_update();
        if ( !targets )
        {
            status |= make( 1, &all, anyhow );
        }
        else 
        {
            int targets_count = list_length(targets);
            const char **targets2 = (const char **)malloc(targets_count * sizeof(char *));
            int n = 0;
            if ( DEBUG_PROFILE )
                profile_memory( targets_count * sizeof(char *) );
            for ( ; targets; targets = list_next(targets) )
            {
                targets2[n++] = targets->string;
            }
            status |= make( targets_count, targets2, anyhow );       
            free(targets);
        }
        
        PROFILE_EXIT(MAIN_MAKE);
    }


    PROFILE_EXIT(MAIN); }
    
    if ( DEBUG_PROFILE )
        profile_dump();

    /* Widely scattered cleanup */

    var_done();
    file_done();
    donerules();
    donestamps();
    donestr();

    /* close cmdout */

    if( globs.cmdout )
        fclose( globs.cmdout );

#ifdef HAVE_PYTHON
    Py_Finalize();
#endif


    return status ? EXITBAD : EXITOK;
}<|MERGE_RESOLUTION|>--- conflicted
+++ resolved
@@ -121,7 +121,6 @@
 # include "make.h"
 # include "strings.h"
 # include "expand.h"
-# include "debug.h"
 # include "filesys.h"
 
 /* Macintosh is "special" */
@@ -229,11 +228,8 @@
     int arg_c = argc;
     char ** arg_v = argv;
     const char *progname = argv[0];
-<<<<<<< HEAD
-=======
 
     BJAM_MEM_INIT();
->>>>>>> 50f7610f
 
 # ifdef OS_MAC
     InitGraf(&qd.thePort);
@@ -524,10 +520,8 @@
         else 
         {
             int targets_count = list_length(targets);
-            const char **targets2 = (const char **)malloc(targets_count * sizeof(char *));
+            const char **targets2 = (const char **)BJAM_MALLOC(targets_count * sizeof(char *));
             int n = 0;
-            if ( DEBUG_PROFILE )
-                profile_memory( targets_count * sizeof(char *) );
             for ( ; targets; targets = list_next(targets) )
             {
                 targets2[n++] = targets->string;
@@ -561,6 +555,8 @@
 #ifdef HAVE_PYTHON
     Py_Finalize();
 #endif
+    
+    BJAM_MEM_CLOSE();
 
 
     return status ? EXITBAD : EXITOK;
