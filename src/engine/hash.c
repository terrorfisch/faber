--- conflicted
+++ resolved
@@ -7,7 +7,6 @@
 # include "jam.h"
 # include "hash.h"
 # include "compile.h"
-#include "debug.h"
 # include <assert.h>
 
 /* 
@@ -91,8 +90,6 @@
 
 static void hashrehash( struct hash *hp );
 static void hashstat( struct hash *hp );
-<<<<<<< HEAD
-=======
 static void * hash_mem_alloc(size_t datalen, size_t size);
 static void hash_mem_free(size_t datalen, void * data);
 #ifdef OPT_BOEHM_GC
@@ -140,7 +137,6 @@
     
     return 0;
 }
->>>>>>> 50f7610f
 
 /*
  * hash_free() - remove the given item from the table if it's there.
@@ -150,47 +146,28 @@
  */
 int
 hash_free(
-	register struct hash *hp,
-	HASHDATA *data)
-{
-<<<<<<< HEAD
-	ITEM **prev;
-	register ITEM **i;
-	unsigned char *b = (unsigned char*)data->key;
-	unsigned int keyval;
-
-	keyval = *b;
-
-	while( *b )
-		keyval = keyval * 2147059363 + *b++;
-
-    prev = hp->tab.base + ( keyval % hp->tab.nel );
-	while(*prev )
-=======
+    register struct hash *hp,
+    HASHDATA *data)
+{
     ITEM * i = 0;
     ITEM * prev = 0;
     unsigned int keyval = hash_keyval(data->key);
     
     i = hash_search( hp, keyval, data->key, &prev );
     if (i)
->>>>>>> 50f7610f
-    {
-        register ITEM* i = *prev;
-	    if( keyval == i->hdr.keyval && 
-            !strcmp( i->data.key, data->key ) )
-        {
-            /* unlink the record from the hash chain */
-            *prev = i->hdr.next;
-            /* link it into the freelist */
-            i->hdr.next = hp->items.free;
-            hp->items.free = i;
-            /* mark it free so we skip it during enumeration */
-            i->data.key = 0;
-            /* we have another item */
-            hp->items.more++;
-            return 1;
-        }
-        prev = &i->hdr.next;
+    {
+        /* mark it free so we skip it during enumeration */
+        i->data.key = 0;
+        /* unlink the record from the hash chain */
+        if (prev) prev->hdr.next = i->hdr.next;
+        else *hash_bucket(hp,keyval) = i->hdr.next;
+        /* link it into the freelist */
+        i->hdr.next = hp->items.free;
+        hp->items.free = i;
+        /* we have another item */
+        hp->items.more++;
+        
+        return 1;
     }
     return 0;
 }
@@ -205,15 +182,9 @@
 	HASHDATA **data,
 	int enter )
 {
-	ITEM **base;
 	register ITEM *i;
-<<<<<<< HEAD
-	unsigned char *b = (unsigned char*)(*data)->key;
-	unsigned int keyval;
-=======
 	char *b = (*data)->key;
 	unsigned int keyval = hash_keyval(b);
->>>>>>> 50f7610f
     
     #ifdef HASH_DEBUG_PROFILE
     profile_frame prof[1];
@@ -232,36 +203,21 @@
         #endif
 	    return 0;
     }
-<<<<<<< HEAD
-
-	keyval = *b;
-
-	while( *b )
-		keyval = keyval * 2147059363 + *b++;
-
-	base = hp->tab.base + ( keyval % hp->tab.nel );
-
-	for( i = *base; i; i = i->hdr.next )
-	    if( keyval == i->hdr.keyval && 
-		!strcmp( i->data.key, (*data)->key ) )
-	{
-		*data = &i->data;
-=======
     
     i = hash_search( hp, keyval, (*data)->key, 0 );
     if (i)
     {
         *data = &i->data;
->>>>>>> 50f7610f
         #ifdef HASH_DEBUG_PROFILE
-        if ( DEBUG_PROFILE )
-            profile_exit( prof );
+        if ( DEBUG_PROFILE ) profile_exit( prof );
         #endif
-		return !0;
-	}
-
-	if( enter ) 
-	{
+        return !0;
+    }
+
+    if( enter ) 
+    {
+        ITEM **base = hash_bucket(hp,keyval);
+        
         /* try to grab one from the free list */
         if ( hp->items.free )
         {
@@ -274,13 +230,19 @@
             i = (ITEM *)hp->items.next;
             hp->items.next += hp->items.size;
         }
-		hp->items.more--;
-		memcpy( (char *)&i->data, (char *)*data, hp->items.datalen );
-		i->hdr.keyval = keyval;
-		i->hdr.next = *base;
-		*base = i;
-		*data = &i->data;
-	}
+        hp->items.more--;
+        memcpy( (char *)&i->data, (char *)*data, hp->items.datalen );
+        i->hdr.keyval = keyval;
+        i->hdr.next = *base;
+        *base = i;
+        *data = &i->data;
+        #ifdef OPT_BOEHM_GC
+        if (sizeof(HASHDATA) == hp->items.datalen)
+        {
+            GC_REGISTER_FINALIZER(i->data.key,&hash_mem_finalizer,hp,0,0);
+        }
+        #endif
+    }
 
     #ifdef HASH_DEBUG_PROFILE
     if ( DEBUG_PROFILE )
@@ -297,24 +259,18 @@
 {
 	int i = ++hp->items.list;
 	hp->items.more = i ? 2 * hp->items.nel : hp->inel;
-	hp->items.next = (char *)malloc( hp->items.more * hp->items.size );
+	hp->items.next = (char *)hash_mem_alloc( hp->items.datalen, hp->items.more * hp->items.size );
     hp->items.free = 0;
-
-    if ( DEBUG_PROFILE )
-        profile_memory( hp->items.more * hp->items.size );
     
 	hp->items.lists[i].nel = hp->items.more;
 	hp->items.lists[i].base = hp->items.next;
 	hp->items.nel += hp->items.more;
 
 	if( hp->tab.base )
-		free( (char *)hp->tab.base );
+		hash_mem_free( hp->items.datalen, (char *)hp->tab.base );
 
 	hp->tab.nel = hp->items.nel * hp->bloat;
-	hp->tab.base = (ITEM **)malloc( hp->tab.nel * sizeof(ITEM **) );
-
-    if ( DEBUG_PROFILE )
-        profile_memory( hp->tab.nel * sizeof(ITEM **) );
+	hp->tab.base = (ITEM **)hash_mem_alloc( hp->items.datalen, hp->tab.nel * sizeof(ITEM **) );
 
 	memset( (char *)hp->tab.base, '\0', hp->tab.nel * sizeof( ITEM * ) );
 
@@ -369,10 +325,7 @@
 	int datalen,
 	char *name )
 {
-	struct hash *hp = (struct hash *)malloc( sizeof( *hp ) );
-
-    if ( DEBUG_PROFILE )
-        profile_memory( sizeof( *hp ) );
+	struct hash *hp = (struct hash *)hash_mem_alloc( datalen, sizeof( *hp ) );
 
 	hp->bloat = 3;
 	hp->tab.nel = 0;
@@ -401,15 +354,49 @@
 	if( !hp )
 	    return;
 
-	if( DEBUG_MEM )
+	if( DEBUG_MEM || DEBUG_PROFILE )
 	    hashstat( hp );
 
 	if( hp->tab.base )
-		free( (char *)hp->tab.base );
+		hash_mem_free( hp->items.datalen, (char *)hp->tab.base );
 	for( i = 0; i <= hp->items.list; i++ )
-		free( hp->items.lists[i].base );
-	free( (char *)hp );
-}
+		hash_mem_free( hp->items.datalen, hp->items.lists[i].base );
+	hash_mem_free( hp->items.datalen, (char *)hp );
+}
+
+static void * hash_mem_alloc(size_t datalen, size_t size)
+{
+    if (sizeof(HASHDATA) == datalen)
+    {
+        return BJAM_MALLOC_RAW(size);
+    }
+    else
+    {
+        return BJAM_MALLOC(size);
+    }
+}
+
+static void hash_mem_free(size_t datalen, void * data)
+{
+    if (sizeof(HASHDATA) == datalen)
+    {
+        BJAM_FREE_RAW(data);
+    }
+    else
+    {
+        BJAM_FREE(data);
+    }
+}
+
+#ifdef OPT_BOEHM_GC
+static void hash_mem_finalizer(char * key, struct hash * hp)
+{
+    HASHDATA d;
+    d.key = key;
+    hash_free(hp,&d);
+}
+#endif
+
 
 /* ---- */
 
