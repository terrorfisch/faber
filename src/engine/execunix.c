/*
 * Copyright 1993, 1995 Christopher Seiwald.
 * Copyright 2007 Noel Belcourt.
 *
 * This file is part of Jam - see jam.c for Copyright information.
 */

# include "jam.h"
# include "lists.h"
# include "execcmd.h"
# include "output.h"
# include <errno.h>
# include <signal.h>
# include <stdio.h>
# include <time.h>
# include <unistd.h> /* needed for vfork(), _exit() prototypes */
# include <sys/resource.h>
# include <sys/times.h>
# include <sys/wait.h>

#if defined(sun) || defined(__sun) || defined(linux)
#include <wait.h>
#endif

# ifdef USE_EXECUNIX
# include <sys/times.h>

# ifdef NO_VFORK
# define vfork() fork()
# endif

/*
 * execunix.c - execute a shell script on UNIX/WinNT/OS2/AmigaOS
 *
 * If $(JAMSHELL) is defined, uses that to formulate execvp()/spawnvp().
 * The default is:
 *
 *	/bin/sh -c %		[ on UNIX/AmigaOS ]
 *	cmd.exe /c %		[ on OS2/WinNT ]
 *
 * Each word must be an individual element in a jam variable value.
 *
 * In $(JAMSHELL), % expands to the command string and ! expands to 
 * the slot number (starting at 1) for multiprocess (-j) invocations.
 * If $(JAMSHELL) doesn't include a %, it is tacked on as the last
 * argument.
 *
 * Don't just set JAMSHELL to /bin/sh or cmd.exe - it won't work!
 *
 * External routines:
 *	execcmd() - launch an async command execution
 * 	execwait() - wait and drive at most one execution completion
 *
 * Internal routines:
 *	onintr() - bump intr to note command interruption
 *
 * 04/08/94 (seiwald) - Coherent/386 support added.
 * 05/04/94 (seiwald) - async multiprocess interface
 * 01/22/95 (seiwald) - $(JAMSHELL) support
 * 06/02/97 (gsar)    - full async multiprocess support for Win32
 */

static clock_t tps = 0;
static struct timeval tv;
static int select_timeout = 0;
static int intr = 0;
static int cmdsrunning = 0;
static struct tms old_time;

#define OUT 0
#define ERR 1

static struct
{
    int	    pid;              /* on win32, a real process handle */
    int     fd[2];            /* file descriptors for stdout and stderr */
    FILE   *stream[2];        /* child's stdout (0) and stderr (1) file stream */
    clock_t start_time;       /* start time of child process */
    int     exit_reason;      /* termination status */
    int     action_length;    /* length of action string */
    int     target_length;    /* length of target string */
    char   *action;           /* buffer to hold action and target invoked */
    char   *target;           /* buffer to hold action and target invoked */
    char   *command;          /* buffer to hold command being invoked */
    char   *buffer[2];        /* buffer to hold stdout and stderr, if any */
    void    (*func)( void *closure, int status, timing_info*, char *, char * );
    void   *closure;
} cmdtab[ MAXJOBS ] = {{0}};

/*
 * onintr() - bump intr to note command interruption
 */

void
onintr( int disp )
{
	intr++;
	printf( "...interrupted\n" );
}

/*
 * execcmd() - launch an async command execution
 */

void
execcmd( 
	char *string,
	void (*func)( void *closure, int status, timing_info*, char *, char * ),
	void *closure,
	LIST *shell,
        char *action,
        char *target )
{
        static int initialized = 0;
        int out[2], err[2];
	int slot, len;
	char *argv[ MAXARGC + 1 ];	/* +1 for NULL */

	/* Find a slot in the running commands table for this one. */

	for( slot = 0; slot < MAXJOBS; slot++ )
	    if( !cmdtab[ slot ].pid )
		break;

	if( slot == MAXJOBS )
	{
	    printf( "no slots for child!\n" );
	    exit( EXITBAD );
	}

	/* Forumulate argv */
	/* If shell was defined, be prepared for % and ! subs. */
	/* Otherwise, use stock /bin/sh (on unix) or cmd.exe (on NT). */

	if( shell )
	{
	    int i;
	    char jobno[4];
	    int gotpercent = 0;

	    sprintf( jobno, "%d", slot + 1 );

	    for( i = 0; shell && i < MAXARGC; i++, shell = list_next( shell ) )
	    {
		switch( shell->string[0] )
		{
		case '%':	argv[i] = string; gotpercent++; break;
		case '!':	argv[i] = jobno; break;
		default:	argv[i] = shell->string;
		}
		if( DEBUG_EXECCMD )
		    printf( "argv[%d] = '%s'\n", i, argv[i] );
	    }

	    if( !gotpercent )
		argv[i++] = string;

	    argv[i] = 0;
	}
	else
	{
	    argv[0] = "/bin/sh";
	    argv[1] = "-c";
	    argv[2] = string;
	    argv[3] = 0;
	}

	/* increment jobs running */
	++cmdsrunning;

        /* save off actual command string */
        cmdtab[ slot ].command = BJAM_MALLOC_ATOMIC(strlen(string)+1);
        strcpy(cmdtab[slot].command, string);

        /* initialize only once */
        if ( ! initialized ) {
          times(&old_time);
          initialized = 1;
        }

        /* create pipe from child to parent */

        if (pipe(out) < 0)
            exit(EXITBAD);

        fcntl(out[0], F_SETFL, O_NONBLOCK);
        fcntl(out[1], F_SETFL, O_NONBLOCK);

        if (pipe(err) < 0)
            exit(EXITBAD);

        fcntl(err[0], F_SETFL, O_NONBLOCK);
        fcntl(err[1], F_SETFL, O_NONBLOCK);

	/* Start the command */

        if (0 < globs.timeout) {
            /* 
             * handle hung processes by manually tracking elapsed 
             * time and signal process when time limit expires
             */
            struct tms buf;
            cmdtab[ slot ].start_time = times(&buf);

            /* make a global, only do this once */
            if (tps == 0) tps = sysconf(_SC_CLK_TCK);                
        }

	if ((cmdtab[slot].pid = vfork()) == 0) 
   	{
            close(out[0]);
            close(err[0]);

            dup2(out[1], STDOUT_FILENO);

            if (globs.pipe_action == 0)
            {
                dup2(out[1], STDERR_FILENO);
                close(err[1]);
            }
            else
                dup2(err[1], STDERR_FILENO);

            /* Make this process a process group leader
             * so that when we kill it, all child
             * processes of this process are terminated
             * as well.
             *
             * we use killpg(pid, SIGKILL) to kill the
             * process group leader and all its children.
             */
             if (0 < globs.timeout)
             {
                struct rlimit r_limit;
                r_limit.rlim_cur = globs.timeout;
                r_limit.rlim_max = globs.timeout;
                setrlimit(RLIMIT_CPU, &r_limit);
            }
            setpgid(cmdtab[slot].pid, cmdtab[slot].pid);

	    execvp( argv[0], argv );
	    _exit(127);
	}
        else if( cmdtab[slot].pid == -1 )
	{
	    perror( "vfork" );
	    exit( EXITBAD );
	}

        /* close write end of pipes */
        close(out[1]); 
        close(err[1]); 

        /* child writes stdout to out[1], parent reads from out[0] */
	cmdtab[slot].fd[OUT] = out[0];
	cmdtab[slot].stream[OUT] = fdopen(cmdtab[slot].fd[OUT], "rb");
        if (cmdtab[slot].stream[OUT] == NULL) {
            perror( "fdopen" );
            exit( EXITBAD );
        }

        /* child writes stderr to err[1], parent reads from err[0] */
        if (globs.pipe_action == 0)
        {
          close(err[0]);
        }
        else
        {
	    cmdtab[slot].fd[ERR] = err[0];
	    cmdtab[slot].stream[ERR] = fdopen(cmdtab[slot].fd[ERR], "rb");
            if (cmdtab[slot].stream[ERR] == NULL) {
                perror( "fdopen" );
                exit( EXITBAD );
            }
        }

        /* ensure enough room for rule and target name */

        if (action && target)
        {
            len = strlen(action) + 1;
            if (cmdtab[slot].action_length < len) 
            {
                BJAM_FREE(cmdtab[ slot ].action);
                cmdtab[ slot ].action = BJAM_MALLOC_ATOMIC(len);
                cmdtab[ slot ].action_length = len;
            }
            strcpy(cmdtab[ slot ].action, action);
            len = strlen(target) + 1;
            if (cmdtab[slot].target_length < len) 
            {
                BJAM_FREE(cmdtab[ slot ].target);
                cmdtab[ slot ].target = BJAM_MALLOC_ATOMIC(len);
                cmdtab[ slot ].target_length = len;
            }
            strcpy(cmdtab[ slot ].target, target);
        }
        else
        {
            BJAM_FREE(cmdtab[ slot ].action);
            BJAM_FREE(cmdtab[ slot ].target);
            cmdtab[ slot ].action = 0;
            cmdtab[ slot ].target = 0;
            cmdtab[ slot ].action_length = 0;
            cmdtab[ slot ].target_length = 0;
        }

	/* Save the operation for execwait() to find. */

	cmdtab[ slot ].func = func;
	cmdtab[ slot ].closure = closure;

	/* Wait until we're under the limit of concurrent commands. */
	/* Don't trust globs.jobs alone. */

        while( cmdsrunning >= MAXJOBS || cmdsrunning >= globs.jobs )
            if( !execwait() )
                break;
}

/* returns 1 if file is closed, 0 if descriptor is still live
 *
 * i is index into cmdtab
 *
 * s (stream) indexes 
 *
 * cmdtab[i].stream[s] 
 * cmdtab[i].buffer[s] and 
 * cmdtab[i].fd[s]
 */

int read_descriptor(int i, int s)
{
    int ret, len;
    char buffer[BUFSIZ];

    while (0 < (ret = fread(buffer, sizeof(char),  BUFSIZ-1, cmdtab[i].stream[s])))
    {
        buffer[ret] = 0;
        if (!cmdtab[i].buffer[s])
        {
            /* never been allocated */
            cmdtab[i].buffer[s] = (char*)BJAM_MALLOC_ATOMIC(ret+1);
            memcpy(cmdtab[i].buffer[s], buffer, ret+1);
        }
        else
        {
            /* previously allocated */
            char *tmp = cmdtab[i].buffer[s];
            len = strlen(tmp);
            cmdtab[i].buffer[s] = (char*)BJAM_MALLOC_ATOMIC(len+ret+1);
            memcpy(cmdtab[i].buffer[s], tmp, len);
            memcpy(cmdtab[i].buffer[s]+len, buffer, ret+1);
            BJAM_FREE(tmp);
        }
    }

    return feof(cmdtab[i].stream[s]);
}

void close_streams(int i, int s)
{
    /* close the stream and pipe descriptor */
    fclose(cmdtab[i].stream[s]);
    cmdtab[i].stream[s] = 0;
                                                                                  
    close(cmdtab[i].fd[s]);
    cmdtab[i].fd[s] = 0;
}

void populate_file_descriptors(int *fmax, fd_set *fds)
{
    int i, fd_max = 0;
    struct tms buf;
    clock_t current = times(&buf);
    select_timeout = globs.timeout;

    /* compute max read file descriptor for use in select */
    FD_ZERO(fds);
    for (i=0; i<globs.jobs; ++i)
    {
        if (0 < cmdtab[i].fd[OUT])
        {
            fd_max = fd_max < cmdtab[i].fd[OUT] ? cmdtab[i].fd[OUT] : fd_max;
            FD_SET(cmdtab[i].fd[OUT], fds);
        }
        if (globs.pipe_action != 0)
        {
            if (0 < cmdtab[i].fd[ERR])
            {
                fd_max = fd_max < cmdtab[i].fd[ERR] ? cmdtab[i].fd[ERR] : fd_max;
                FD_SET(cmdtab[i].fd[ERR], fds);
            }
        }

        if (globs.timeout && cmdtab[i].pid) {
            clock_t consumed = (current - cmdtab[i].start_time) / tps;
            clock_t process_timesout = globs.timeout - consumed;
            if (0 < process_timesout && process_timesout < select_timeout) {
                select_timeout = process_timesout;
            }
            if (globs.timeout <= consumed) {
                killpg(cmdtab[i].pid, SIGKILL);
                cmdtab[i].exit_reason = EXIT_TIMEOUT;
            }
        }
    }
    *fmax = fd_max;
}

/*
 * execwait() - wait and drive at most one execution completion
 */

int
execwait()
{
    int i, ret, fd_max;
    int pid, status, finished;
    int rstat;
    timing_info time;
    fd_set fds;
    struct tms new_time;

    /* Handle naive make1() which doesn't know if cmds are running. */

    if( !cmdsrunning )
        return 0;

    /* process children that signaled */
    finished = 0;
    while (!finished && cmdsrunning)
    {
<<<<<<< HEAD
	    active_handles = (HANDLE *)malloc(globs.jobs * sizeof(HANDLE) );
        if ( DEBUG_PROFILE )
            profile_memory( globs.jobs * sizeof(HANDLE) );
=======
        /* compute max read file descriptor for use in select */
        populate_file_descriptors(&fd_max, &fds);

        if (0 < globs.timeout) {
            /* force select to timeout so we can terminate expired processes */
            tv.tv_sec = select_timeout;
            tv.tv_usec = 0;

            /* select will wait until: io on a descriptor, a signal, or we time out */
            ret = select(fd_max+1, &fds, 0, 0, &tv);
        }
        else {
            /* select will wait until io on a descriptor or a signal */
            ret = select(fd_max+1, &fds, 0, 0, 0);
        }

        if (0 < ret)
        {
            for (i=0; i<globs.jobs; ++i)
            {
                int out = 0, err = 0;
                if (FD_ISSET(cmdtab[i].fd[OUT], &fds))
                    out = read_descriptor(i, OUT);

                if (FD_ISSET(cmdtab[i].fd[ERR], &fds))
                    err = read_descriptor(i, ERR);

                /* if feof on either descriptor, then we're done */
                if (out || err)
                {
                    /* close the stream and pipe descriptors */
                    close_streams(i, OUT);
                    if (globs.pipe_action != 0)
                        close_streams(i, ERR);

                    /* reap the child and release resources */
                    pid = waitpid(cmdtab[i].pid, &status, 0);

                    if (pid == cmdtab[i].pid)
                    {
                        finished = 1;
                        pid = 0;
                        cmdtab[i].pid = 0;

                        /* set reason for exit if not timed out */
                        if (WIFEXITED(status)) 
                        {
                            if (0 == WEXITSTATUS(status)) 
                                cmdtab[i].exit_reason = EXIT_OK;
                            else
                                cmdtab[i].exit_reason = EXIT_FAIL;
                        }

                        /* print out the rule and target name */
                        out_action(cmdtab[i].action, cmdtab[i].target,
                            cmdtab[i].command, cmdtab[i].buffer[OUT], cmdtab[i].buffer[ERR],
                            cmdtab[i].exit_reason);

                        times(&new_time);

                        time.system = (double)(new_time.tms_cstime - old_time.tms_cstime) / CLOCKS_PER_SEC;
                        time.user = (double)(new_time.tms_cutime - old_time.tms_cutime) / CLOCKS_PER_SEC;
    
                        old_time = new_time;

                        /* Drive the completion */

                        --cmdsrunning;

                        if( intr )
                            rstat = EXEC_CMD_INTR;
                        else if( status != 0 )
                            rstat = EXEC_CMD_FAIL;
                        else
                            rstat = EXEC_CMD_OK;

                        /* assume -p0 in effect so only pass buffer[0] containing merged output */
                        (*cmdtab[ i ].func)( cmdtab[ i ].closure, rstat, &time, cmdtab[i].command, cmdtab[i].buffer[0] );

                        BJAM_FREE(cmdtab[i].buffer[OUT]);
                        cmdtab[i].buffer[OUT] = 0;

                        BJAM_FREE(cmdtab[i].buffer[ERR]);
                        cmdtab[i].buffer[ERR] = 0;

                        BJAM_FREE(cmdtab[i].command);
                        cmdtab[i].command = 0;

                        cmdtab[i].func = 0;
                        cmdtab[i].closure = 0;
                        cmdtab[i].start_time = 0;
                    }
                    else
                    {
                        printf("unknown pid %d with errno = %d\n", pid, errno);
                        exit(EXITBAD);
                    }
                }
            }
        }
>>>>>>> 50f7610f
    }

    return 1;
}

# endif /* USE_EXECUNIX */<|MERGE_RESOLUTION|>--- conflicted
+++ resolved
@@ -431,11 +431,6 @@
     finished = 0;
     while (!finished && cmdsrunning)
     {
-<<<<<<< HEAD
-	    active_handles = (HANDLE *)malloc(globs.jobs * sizeof(HANDLE) );
-        if ( DEBUG_PROFILE )
-            profile_memory( globs.jobs * sizeof(HANDLE) );
-=======
         /* compute max read file descriptor for use in select */
         populate_file_descriptors(&fd_max, &fds);
 
@@ -536,7 +531,6 @@
                 }
             }
         }
->>>>>>> 50f7610f
     }
 
     return 1;
