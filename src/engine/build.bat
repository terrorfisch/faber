@ECHO OFF

REM ~ Copyright 2002-2007 Rene Rivera.
REM ~ Distributed under the Boost Software License, Version 1.0.
REM ~ (See accompanying file LICENSE_1_0.txt or http://www.boost.org/LICENSE_1_0.txt)

setlocal
goto Start

REM NOTE: The "setlocal & endlocal" construct is used to reset the errorlevel to 0.
REM NOTE: The "set _error_=" construct is used to set the errorlevel to 1


:Error_Print
REM Output an error message and set the errorlevel to indicate failure.
setlocal
ECHO ###
ECHO ### %1
ECHO ###
ECHO ### You can specify the toolset as the argument, i.e.:
ECHO ###     .\build.bat msvc
ECHO ###
ECHO ### Toolsets supported by this script are: borland, como, gcc, gcc-nocygwin, intel-win32, metrowerks, mingw, msvc, vc7, vc8
ECHO ###
set _error_=
endlocal
goto :eof


:Test_Path
REM Tests for the given file(executable) presence in the directories in the PATH
REM environment variable. Additionaly sets FOUND_PATH to the path of the
REM found file.
setlocal & endlocal
setlocal
set test=%~$PATH:1
endlocal
if not errorlevel 1 set FOUND_PATH=%~dp$PATH:1
goto :eof


:Test_Option
REM Tests wether the given string is in the form of an option: "--*"
setlocal & endlocal
setlocal
set test=%1
set test=###%test%###
set test=%test:"###=%
set test=%test:###"=%
set test=%test:###=%
if not [-] == [%test:~1,1%] set _error_=
endlocal
goto :eof


:Call_If_Exists
if EXIST %1 call %*
goto :eof


:Guess_Toolset
REM Try and guess the toolset to bootstrap the build with...
REM Sets BOOST_JAM_TOOLSET to the first found toolset.
REM May also set BOOST_JAM_TOOLSET_ROOT to the
REM location of the found toolset.

if "_%ProgramFiles%_" == "__" set ProgramFiles=C:\Program Files

setlocal & endlocal
if NOT "_%VS80COMNTOOLS%_" == "__" (
    set "BOOST_JAM_TOOLSET=vc8"
    set "BOOST_JAM_TOOLSET_ROOT=%VS80COMNTOOLS%..\..\VC\"
    goto :eof)
setlocal & endlocal
<<<<<<< HEAD
if EXIST "%ProgramFiles%\Microsoft Visual Studio 8\VC\bin\VCVARS32.BAT" (
=======
if EXIST "%ProgramFiles%\Microsoft Visual Studio 8\VC\VCVARSALL.BAT" (
>>>>>>> 50f7610f
    set "BOOST_JAM_TOOLSET=vc8"
    set "BOOST_JAM_TOOLSET_ROOT=%ProgramFiles%\Microsoft Visual Studio 8\VC\"
    goto :eof)
setlocal & endlocal
if NOT "_%VS71COMNTOOLS%_" == "__" (
    set "BOOST_JAM_TOOLSET=vc7"
    set "BOOST_JAM_TOOLSET_ROOT=%VS71COMNTOOLS%\..\..\VC7\"
    goto :eof)
setlocal & endlocal
if NOT "_%VCINSTALLDIR%_" == "__" (
    set "BOOST_JAM_TOOLSET=vc7"
    set "BOOST_JAM_TOOLSET_ROOT=%VCINSTALLDIR%\VC7\"
    goto :eof)
setlocal & endlocal
if EXIST "%ProgramFiles%\Microsoft Visual Studio .NET 2003\VC7\bin\VCVARS32.BAT" (
    set "BOOST_JAM_TOOLSET=vc7"
    set "BOOST_JAM_TOOLSET_ROOT=%ProgramFiles%\Microsoft Visual Studio .NET 2003\VC7\"
    goto :eof)
setlocal & endlocal
if EXIST "%ProgramFiles%\Microsoft Visual Studio .NET\VC7\bin\VCVARS32.BAT" (
    set "BOOST_JAM_TOOLSET=vc7"
    set "BOOST_JAM_TOOLSET_ROOT=%ProgramFiles%\Microsoft Visual Studio .NET\VC7\"
    goto :eof)
setlocal & endlocal
if NOT "_%MSVCDir%_" == "__" (
    set "BOOST_JAM_TOOLSET=msvc"
    set "BOOST_JAM_TOOLSET_ROOT=%MSVCDir%\"
    goto :eof)
setlocal & endlocal
if EXIST "%ProgramFiles%\Microsoft Visual Studio\VC98\bin\VCVARS32.BAT" (
    set "BOOST_JAM_TOOLSET=msvc"
    set "BOOST_JAM_TOOLSET_ROOT=%ProgramFiles%\Microsoft Visual Studio\VC98\"
    goto :eof)
setlocal & endlocal
if EXIST "%ProgramFiles%\Microsoft Visual C++\VC98\bin\VCVARS32.BAT" (
    set "BOOST_JAM_TOOLSET=msvc"
    set "BOOST_JAM_TOOLSET_ROOT=%ProgramFiles%\Microsoft Visual C++\VC98\"
    goto :eof)
setlocal & endlocal
call :Test_Path cl.exe
if not errorlevel 1 (
    set "BOOST_JAM_TOOLSET=msvc"
    set "BOOST_JAM_TOOLSET_ROOT=%FOUND_PATH%..\"
    goto :eof)
setlocal & endlocal
call :Test_Path vcvars32.bat
if not errorlevel 1 (
    set "BOOST_JAM_TOOLSET=msvc"
    call "%FOUND_PATH%VCVARS32.BAT"
    set "BOOST_JAM_TOOLSET_ROOT=%MSVCDir%\"
    goto :eof)
setlocal & endlocal
if EXIST "C:\Borland\BCC55\Bin\bcc32.exe" (
    set "BOOST_JAM_TOOLSET=borland"
    set "BOOST_JAM_TOOLSET_ROOT=C:\Borland\BCC55\"
    goto :eof)
setlocal & endlocal
call :Test_Path bcc32.exe
if not errorlevel 1 (
    set "BOOST_JAM_TOOLSET=borland"
    set "BOOST_JAM_TOOLSET_ROOT=%FOUND_PATH%..\"
    goto :eof)
setlocal & endlocal
call :Test_Path icl.exe
if not errorlevel 1 (
    set "BOOST_JAM_TOOLSET=intel-win32"
    set "BOOST_JAM_TOOLSET_ROOT=%FOUND_PATH%..\"
    goto :eof)
setlocal & endlocal
if EXIST "C:\MinGW\bin\gcc.exe" (
    set "BOOST_JAM_TOOLSET=mingw"
    set "BOOST_JAM_TOOLSET_ROOT=C:\MinGW\"
    goto :eof)
setlocal & endlocal
if NOT "_%CWFolder%_" == "__" (
    set "BOOST_JAM_TOOLSET=metrowerks"
    set "BOOST_JAM_TOOLSET_ROOT=%CWFolder%\"
    goto :eof )
setlocal & endlocal
call :Test_Path mwcc.exe
if not errorlevel 1 (
    set "BOOST_JAM_TOOLSET=metrowerks"
    set "BOOST_JAM_TOOLSET_ROOT=%FOUND_PATH%..\..\"
    goto :eof)
setlocal & endlocal
call :Error_Print "Could not find a suitable toolset."
goto :eof


:Guess_Yacc
REM Tries to find bison or yacc in common places so we can build the grammar.
setlocal & endlocal
call :Test_Path yacc.exe
if not errorlevel 1 (
    set "YACC=yacc -d"
    goto :eof)
setlocal & endlocal
call :Test_Path bison.exe
if not errorlevel 1 (
    set "YACC=bison -d --yacc"
    goto :eof)
setlocal & endlocal
if EXIST "C:\Program Files\GnuWin32\bin\bison.exe" (
    set "YACC=C:\Program Files\GnuWin32\bin\bison.exe" -d --yacc
    goto :eof)
setlocal & endlocal
call :Error_Print "Could not find Yacc to build the Jam grammar."
goto :eof


:Start
set BOOST_JAM_TOOLSET=
set BOOST_JAM_ARGS=

REM If no arguments guess the toolset;
REM or if first argument is an option guess the toolset;
REM otherwise the argument is the toolset to use.
if "_%1_" == "__" (
    call :Guess_Toolset
    if not errorlevel 1 goto Setup_Toolset
) else (
    call :Test_Option "%1"
    if not errorlevel 1 (
        call :Guess_Toolset
        if not errorlevel 1 goto Setup_Toolset
    ) else (
        setlocal & endlocal
        set "BOOST_JAM_TOOLSET=%1"
        shift
        goto Setup_Toolset
    )
)
if errorlevel 1 goto Finish


:Setup_Toolset
REM Setup the toolset command and options. This bit of code
REM needs to be flexible enough to handle both when
REM the toolset was guessed at and found, or when the toolset
REM was indicated in the command arguments.
REM NOTE: The strange multiple "if ?? == _toolset_" tests are that way
REM because in BAT variables are subsituted only once during a single
REM command. A complete "if ... ( commands ) else ( commands )"
REM is a single command, even though it's in multiple lines here.
<<<<<<< HEAD
if "_%BOOST_JAM_TOOLSET%_" == "_metrowerks_" (
    if NOT "_%CWFolder%_" == "__" (
        set "BOOST_JAM_TOOLSET_ROOT=%CWFolder%\"
        ) )
if "_%BOOST_JAM_TOOLSET%_" == "_metrowerks_" (
    if not "_%BOOST_JAM_TOOLSET_ROOT%_" == "__" (
        set "PATH=%BOOST_JAM_TOOLSET_ROOT%Other Metrowerks Tools\Command Line Tools;%PATH%"
        )
    set "BOOST_JAM_CC=mwcc -runtime ss -cwd include -DNT -lkernel32.lib -ladvapi32.lib -luser32.lib"
    set "BOOST_JAM_OPT_JAM=-o bootstrap\jam0.exe"
    set "BOOST_JAM_OPT_MKJAMBASE=-o bootstrap\mkjambase0.exe"
    set "BOOST_JAM_OPT_YYACC=-o bootstrap\yyacc0.exe"
    set "_known_=1"
)
if "_%BOOST_JAM_TOOLSET%_" == "_msvc_" (
    if NOT "_%MSVCDir%_" == "__" (
        set "BOOST_JAM_TOOLSET_ROOT=%MSVCDir%\"
        ) )
if "_%BOOST_JAM_TOOLSET%_" == "_msvc_" (
    if EXIST "%BOOST_JAM_TOOLSET_ROOT%bin\VCVARS32.BAT" (
        call "%BOOST_JAM_TOOLSET_ROOT%bin\VCVARS32.BAT" ) )
if "_%BOOST_JAM_TOOLSET%_" == "_msvc_" (
    if not "_%BOOST_JAM_TOOLSET_ROOT%_" == "__" (
        set "PATH=%BOOST_JAM_TOOLSET_ROOT%bin;%PATH%"
        )
    set "BOOST_JAM_CC=cl /nologo /GZ /Zi /MLd -DNT -DYYDEBUG kernel32.lib advapi32.lib user32.lib"
    set "BOOST_JAM_OPT_JAM=/Febootstrap\jam0"
    set "BOOST_JAM_OPT_MKJAMBASE=/Febootstrap\mkjambase0"
    set "BOOST_JAM_OPT_YYACC=/Febootstrap\yyacc0"
    set "_known_=1"
)
if "_%BOOST_JAM_TOOLSET%_" == "_vc7_" (
    if NOT "_%MSVCDir%_" == "__" (
        set "BOOST_JAM_TOOLSET_ROOT=%MSVCDir%\"
        ) )
if "_%BOOST_JAM_TOOLSET%_" == "_vc7_" (
    if EXIST "%BOOST_JAM_TOOLSET_ROOT%bin\VCVARS32.BAT" (
        call "%BOOST_JAM_TOOLSET_ROOT%bin\VCVARS32.BAT" ) )
if "_%BOOST_JAM_TOOLSET%_" == "_vc7_" (
    if not "_%BOOST_JAM_TOOLSET_ROOT%_" == "__" (
        set "PATH=%BOOST_JAM_TOOLSET_ROOT%bin;%PATH%"
        )
    set "BOOST_JAM_CC=cl /nologo /GZ /Zi /MLd -DNT -DYYDEBUG kernel32.lib advapi32.lib user32.lib"
    set "BOOST_JAM_OPT_JAM=/Febootstrap\jam0"
    set "BOOST_JAM_OPT_MKJAMBASE=/Febootstrap\mkjambase0"
    set "BOOST_JAM_OPT_YYACC=/Febootstrap\yyacc0"
    set "_known_=1"
)
if "_%BOOST_JAM_TOOLSET%_" == "_vc8_" (
    if NOT "_%MSVCDir%_" == "__" (
        set "BOOST_JAM_TOOLSET_ROOT=%MSVCDir%\"
        ) )
if "_%BOOST_JAM_TOOLSET%_" == "_vc8_" (
    if EXIST "%BOOST_JAM_TOOLSET_ROOT%bin\VCVARS32.BAT" (
        call "%BOOST_JAM_TOOLSET_ROOT%bin\VCVARS32.BAT" ) )
if "_%BOOST_JAM_TOOLSET%_" == "_vc8_" (
    if not "_%BOOST_JAM_TOOLSET_ROOT%_" == "__" (
        set "PATH=%BOOST_JAM_TOOLSET_ROOT%bin;%PATH%"
        )
    set "BOOST_JAM_CC=cl /nologo /RTC1 /Zi /MTd -DNT -DYYDEBUG -wd4996 kernel32.lib advapi32.lib user32.lib"
    set "BOOST_JAM_OPT_JAM=/Febootstrap\jam0"
    set "BOOST_JAM_OPT_MKJAMBASE=/Febootstrap\mkjambase0"
    set "BOOST_JAM_OPT_YYACC=/Febootstrap\yyacc0"
    set "_known_=1"
)
if "_%BOOST_JAM_TOOLSET%_" == "_borland_" (
    if "_%BOOST_JAM_TOOLSET_ROOT%_" == "__" (
        call :Test_Path bcc32.exe ) )
if "_%BOOST_JAM_TOOLSET%_" == "_borland_" (
    if "_%BOOST_JAM_TOOLSET_ROOT%_" == "__" (
        if not errorlevel 1 (
            set "BOOST_JAM_TOOLSET_ROOT=%FOUND_PATH%..\"
            ) ) )
if "_%BOOST_JAM_TOOLSET%_" == "_borland_" (
    if not "_%BOOST_JAM_TOOLSET_ROOT%_" == "__" (
        set "PATH=%BOOST_JAM_TOOLSET_ROOT%Bin;%PATH%"
        )
    set "BOOST_JAM_CC=bcc32 -WC -w- -q "-I%BOOST_JAM_TOOLSET_ROOT%Include" "-L%BOOST_JAM_TOOLSET_ROOT%Lib" /DNT -nbootstrap"
    set "BOOST_JAM_OPT_JAM=-ejam0"
    set "BOOST_JAM_OPT_MKJAMBASE=-emkjambasejam0"
    set "BOOST_JAM_OPT_YYACC=-eyyacc0"
    set "_known_=1"
)
if "_%BOOST_JAM_TOOLSET%_" == "_como_" (
    set "BOOST_JAM_CC=como -DNT"
    set "BOOST_JAM_OPT_JAM=-o bootstrap\jam0.exe"
    set "BOOST_JAM_OPT_MKJAMBASE=-o bootstrap\mkjambase0.exe"
    set "BOOST_JAM_OPT_YYACC=-o bootstrap\yyacc0.exe"
    set "_known_=1"
)
if "_%BOOST_JAM_TOOLSET%_" == "_gcc_" (
    set "BOOST_JAM_CC=gcc -DNT"
    set "BOOST_JAM_OPT_JAM=-o bootstrap\jam0.exe"
    set "BOOST_JAM_OPT_MKJAMBASE=-o bootstrap\mkjambase0.exe"
    set "BOOST_JAM_OPT_YYACC=-o bootstrap\yyacc0.exe"
    set "_known_=1"
)
if "_%BOOST_JAM_TOOLSET%_" == "_gcc-nocygwin_" (
    set "BOOST_JAM_CC=gcc -DNT -mno-cygwin"
    set "BOOST_JAM_OPT_JAM=-o bootstrap\jam0.exe"
    set "BOOST_JAM_OPT_MKJAMBASE=-o bootstrap\mkjambase0.exe"
    set "BOOST_JAM_OPT_YYACC=-o bootstrap\yyacc0.exe"
    set "_known_=1"
)
if "_%BOOST_JAM_TOOLSET%_" == "_intel-win32_" (
    set "BOOST_JAM_CC=icl -DNT /nologo kernel32.lib advapi32.lib user32.lib"
    set "BOOST_JAM_OPT_JAM=/Febootstrap\jam0"
    set "BOOST_JAM_OPT_MKJAMBASE=/Febootstrap\mkjambase0"
    set "BOOST_JAM_OPT_YYACC=/Febootstrap\yyacc0"
    set "_known_=1"
)
if "_%BOOST_JAM_TOOLSET%_" == "_mingw_" (
    if not "_%BOOST_JAM_TOOLSET_ROOT%_" == "__" (
        set "PATH=%BOOST_JAM_TOOLSET_ROOT%bin;%PATH%"
        )
    set "BOOST_JAM_CC=gcc -DNT"
    set "BOOST_JAM_OPT_JAM=-o bootstrap\jam0.exe"
    set "BOOST_JAM_OPT_MKJAMBASE=-o bootstrap\mkjambase0.exe"
    set "BOOST_JAM_OPT_YYACC=-o bootstrap\yyacc0.exe"
    set "_known_=1"
=======
:Setup_Args
if "_%1_" == "__" goto Config_Toolset
call :Test_Option "%1"
if errorlevel 1 (
    set BOOST_JAM_ARGS=%BOOST_JAM_ARGS% %1
    shift
    goto Setup_Args
>>>>>>> 50f7610f
)
:Config_Toolset
if NOT "_%BOOST_JAM_TOOLSET%_" == "_metrowerks_" goto :Skip_METROWERKS
if NOT "_%CWFolder%_" == "__" (
    set "BOOST_JAM_TOOLSET_ROOT=%CWFolder%\"
    )
set "PATH=%BOOST_JAM_TOOLSET_ROOT%Other Metrowerks Tools\Command Line Tools;%PATH%"
set "BOOST_JAM_CC=mwcc -runtime ss -cwd include -DNT -lkernel32.lib -ladvapi32.lib -luser32.lib"
set "BOOST_JAM_OPT_JAM=-o bootstrap\jam0.exe"
set "BOOST_JAM_OPT_MKJAMBASE=-o bootstrap\mkjambase0.exe"
set "BOOST_JAM_OPT_YYACC=-o bootstrap\yyacc0.exe"
set "_known_=1"
:Skip_METROWERKS
if NOT "_%BOOST_JAM_TOOLSET%_" == "_msvc_" goto :Skip_MSVC
if NOT "_%MSVCDir%_" == "__" (
    set "BOOST_JAM_TOOLSET_ROOT=%MSVCDir%\"
    )
call :Call_If_Exists "%BOOST_JAM_TOOLSET_ROOT%bin\VCVARS32.BAT"
if not "_%BOOST_JAM_TOOLSET_ROOT%_" == "__" (
    set "PATH=%BOOST_JAM_TOOLSET_ROOT%bin;%PATH%"
    )
set "BOOST_JAM_CC=cl /nologo /GZ /Zi /MLd /Fobootstrap/ /Fdbootstrap/ -DNT -DYYDEBUG kernel32.lib advapi32.lib user32.lib"
set "BOOST_JAM_OPT_JAM=/Febootstrap\jam0"
set "BOOST_JAM_OPT_MKJAMBASE=/Febootstrap\mkjambase0"
set "BOOST_JAM_OPT_YYACC=/Febootstrap\yyacc0"
set "_known_=1"
:Skip_MSVC
if NOT "_%BOOST_JAM_TOOLSET%_" == "_vc7_" goto :Skip_VC7
if NOT "_%VS71COMNTOOLS%_" == "__" (
    set "BOOST_JAM_TOOLSET_ROOT=%VS71COMNTOOLS%..\..\VC7\"
    )
if "_%VCINSTALLDIR%_" == "__" call :Call_If_Exists "%BOOST_JAM_TOOLSET_ROOT%bin\VCVARS32.BAT"
if NOT "_%BOOST_JAM_TOOLSET_ROOT%_" == "__" (
    if "_%VCINSTALLDIR%_" == "__" (
        set "PATH=%BOOST_JAM_TOOLSET_ROOT%bin;%PATH%"
        ) )
set "BOOST_JAM_CC=cl /nologo /GZ /Zi /MLd /Fobootstrap/ /Fdbootstrap/ -DNT -DYYDEBUG kernel32.lib advapi32.lib user32.lib"
set "BOOST_JAM_OPT_JAM=/Febootstrap\jam0"
set "BOOST_JAM_OPT_MKJAMBASE=/Febootstrap\mkjambase0"
set "BOOST_JAM_OPT_YYACC=/Febootstrap\yyacc0"
set "_known_=1"
:Skip_VC7
if NOT "_%BOOST_JAM_TOOLSET%_" == "_vc8_" goto :Skip_VC8
if NOT "_%VS80COMNTOOLS%_" == "__" (
    set "BOOST_JAM_TOOLSET_ROOT=%VS80COMNTOOLS%..\..\VC\"
    )
if "_%VCINSTALLDIR%_" == "__" call :Call_If_Exists "%BOOST_JAM_TOOLSET_ROOT%VCVARSALL.BAT" %BOOST_JAM_ARGS%
if NOT "_%BOOST_JAM_TOOLSET_ROOT%_" == "__" (
    if "_%VCINSTALLDIR%_" == "__" (
        set "PATH=%BOOST_JAM_TOOLSET_ROOT%bin;%PATH%"
        ) )
set "BOOST_JAM_CC=cl /nologo /RTC1 /Zi /MTd /Fobootstrap/ /Fdbootstrap/ -DNT -DYYDEBUG -wd4996 kernel32.lib advapi32.lib user32.lib"
set "BOOST_JAM_OPT_JAM=/Febootstrap\jam0"
set "BOOST_JAM_OPT_MKJAMBASE=/Febootstrap\mkjambase0"
set "BOOST_JAM_OPT_YYACC=/Febootstrap\yyacc0"
set "_known_=1"
:Skip_VC8
if NOT "_%BOOST_JAM_TOOLSET%_" == "_borland_" goto :Skip_BORLAND
if "_%BOOST_JAM_TOOLSET_ROOT%_" == "__" (
    call :Test_Path bcc32.exe )
if "_%BOOST_JAM_TOOLSET_ROOT%_" == "__" (
    if not errorlevel 1 (
        set "BOOST_JAM_TOOLSET_ROOT=%FOUND_PATH%..\"
        ) )
if not "_%BOOST_JAM_TOOLSET_ROOT%_" == "__" (
    set "PATH=%BOOST_JAM_TOOLSET_ROOT%Bin;%PATH%"
    )
set "BOOST_JAM_CC=bcc32 -WC -w- -q -I%BOOST_JAM_TOOLSET_ROOT%Include -L%BOOST_JAM_TOOLSET_ROOT%Lib /DNT -nbootstrap"
set "BOOST_JAM_OPT_JAM=-ejam0"
set "BOOST_JAM_OPT_MKJAMBASE=-emkjambasejam0"
set "BOOST_JAM_OPT_YYACC=-eyyacc0"
set "_known_=1"
:Skip_BORLAND
if NOT "_%BOOST_JAM_TOOLSET%_" == "_como_" goto :Skip_COMO
set "BOOST_JAM_CC=como -DNT"
set "BOOST_JAM_OPT_JAM=-o bootstrap\jam0.exe"
set "BOOST_JAM_OPT_MKJAMBASE=-o bootstrap\mkjambase0.exe"
set "BOOST_JAM_OPT_YYACC=-o bootstrap\yyacc0.exe"
set "_known_=1"
:Skip_COMO
if NOT "_%BOOST_JAM_TOOLSET%_" == "_gcc_" goto :Skip_GCC
set "BOOST_JAM_CC=gcc -DNT"
set "BOOST_JAM_OPT_JAM=-o bootstrap\jam0.exe"
set "BOOST_JAM_OPT_MKJAMBASE=-o bootstrap\mkjambase0.exe"
set "BOOST_JAM_OPT_YYACC=-o bootstrap\yyacc0.exe"
set "_known_=1"
:Skip_GCC
if NOT "_%BOOST_JAM_TOOLSET%_" == "_gcc-nocygwin_" goto :Skip_GCC_NOCYGWIN
set "BOOST_JAM_CC=gcc -DNT -mno-cygwin"
set "BOOST_JAM_OPT_JAM=-o bootstrap\jam0.exe"
set "BOOST_JAM_OPT_MKJAMBASE=-o bootstrap\mkjambase0.exe"
set "BOOST_JAM_OPT_YYACC=-o bootstrap\yyacc0.exe"
set "_known_=1"
:Skip_GCC_NOCYGWIN
if NOT "_%BOOST_JAM_TOOLSET%_" == "_intel-win32_" goto :Skip_INTEL_WIN32
set "BOOST_JAM_CC=icl -DNT /nologo kernel32.lib advapi32.lib user32.lib"
set "BOOST_JAM_OPT_JAM=/Febootstrap\jam0"
set "BOOST_JAM_OPT_MKJAMBASE=/Febootstrap\mkjambase0"
set "BOOST_JAM_OPT_YYACC=/Febootstrap\yyacc0"
set "_known_=1"
:Skip_INTEL_WIN32
if NOT "_%BOOST_JAM_TOOLSET%_" == "_mingw_" goto :Skip_MINGW
if not "_%BOOST_JAM_TOOLSET_ROOT%_" == "__" (
    set "PATH=%BOOST_JAM_TOOLSET_ROOT%bin;%PATH%"
    )
set "BOOST_JAM_CC=gcc -DNT"
set "BOOST_JAM_OPT_JAM=-o bootstrap\jam0.exe"
set "BOOST_JAM_OPT_MKJAMBASE=-o bootstrap\mkjambase0.exe"
set "BOOST_JAM_OPT_YYACC=-o bootstrap\yyacc0.exe"
set "_known_=1"
:Skip_MINGW
setlocal & endlocal
if "_%_known_%_" == "__" (
    call :Error_Print "Unknown toolset: %BOOST_JAM_TOOLSET%"
)
if errorlevel 1 goto Finish

echo ###
echo ### Using '%BOOST_JAM_TOOLSET%' toolset.
echo ###

set YYACC_SOURCES=yyacc.c
set MKJAMBASE_SOURCES=mkjambase.c
set BJAM_SOURCES=
set BJAM_SOURCES=%BJAM_SOURCES% command.c compile.c debug.c execnt.c expand.c filent.c glob.c hash.c
set BJAM_SOURCES=%BJAM_SOURCES% hdrmacro.c headers.c jam.c jambase.c jamgram.c lists.c make.c make1.c
set BJAM_SOURCES=%BJAM_SOURCES% newstr.c option.c output.c parse.c pathunix.c regexp.c
set BJAM_SOURCES=%BJAM_SOURCES% rules.c scan.c search.c subst.c timestamp.c variable.c modules.c
set BJAM_SOURCES=%BJAM_SOURCES% strings.c filesys.c builtins.c pwd.c class.c w32_getreg.c native.c
set BJAM_SOURCES=%BJAM_SOURCES% modules/set.c modules/path.c modules/regex.c 
set BJAM_SOURCES=%BJAM_SOURCES% modules/property-set.c modules/sequence.c modules/order.c

set BJAM_UPDATE=
if "_%1" == "_--update" (
    set BJAM_UPDATE=update
)
if "_%2" == "_--update" (
    set BJAM_UPDATE=update
)
if "_%3" == "_--update" (
    set BJAM_UPDATE=update
)
if "_%4" == "_--update" (
    set BJAM_UPDATE=update
)
if "_%BJAM_UPDATE%_" == "_update_" (
    if not exist ".\bootstrap\jam0.exe" (
        set BJAM_UPDATE=
    )
)


@echo ON
@if "_%BJAM_UPDATE%_" == "_update_" goto Skip_Bootstrap
rd /S /Q bootstrap
md bootstrap
@if not exist jamgram.y goto Bootstrap_GrammarPrep
@if not exist jamgramtab.h goto Bootstrap_GrammarPrep
@goto Skip_GrammarPrep
:Bootstrap_GrammarPrep
%BOOST_JAM_CC% %BOOST_JAM_OPT_YYACC% %YYACC_SOURCES%
@if not exist ".\bootstrap\yyacc0.exe" goto Skip_GrammarPrep
.\bootstrap\yyacc0 jamgram.y jamgramtab.h jamgram.yy
:Skip_GrammarPrep
@if not exist jamgram.c goto Bootstrap_GrammarBuild
@if not exist jamgram.h goto Bootstrap_GrammarBuild
@goto Skip_GrammarBuild
:Bootstrap_GrammarBuild
@echo OFF
if "_%YACC%_" == "__" (
    call :Guess_Yacc
)
if errorlevel 1 goto Finish
@echo ON
%YACC% jamgram.y
@if errorlevel 1 goto Finish
del /f jamgram.c
rename y.tab.c jamgram.c
del /f jamgram.h
rename y.tab.h jamgram.h
:Skip_GrammarBuild
@echo ON
@if exist jambase.c goto Skip_Jambase
%BOOST_JAM_CC% %BOOST_JAM_OPT_MKJAMBASE% %MKJAMBASE_SOURCES%
@if not exist ".\bootstrap\mkjambase0.exe" goto Skip_Jambase
.\bootstrap\mkjambase0 jambase.c Jambase
:Skip_Jambase
%BOOST_JAM_CC% %BOOST_JAM_OPT_JAM% %BJAM_SOURCES%
:Skip_Bootstrap
@if not exist ".\bootstrap\jam0.exe" goto Skip_Jam
@if "_%BJAM_UPDATE%_" == "_update_" goto Skip_Clean
.\bootstrap\jam0 -f build.jam --toolset=%BOOST_JAM_TOOLSET% "--toolset-root=%BOOST_JAM_TOOLSET_ROOT% " clean
:Skip_Clean
@set args=
:Set_Args
@if not "_%1_" == "__" (
    set args=%args% %1
    shift
    goto Set_Args
)
.\bootstrap\jam0 -f build.jam --toolset=%BOOST_JAM_TOOLSET% "--toolset-root=%BOOST_JAM_TOOLSET_ROOT% " %args%
:Skip_Jam

:Finish<|MERGE_RESOLUTION|>--- conflicted
+++ resolved
@@ -72,11 +72,7 @@
     set "BOOST_JAM_TOOLSET_ROOT=%VS80COMNTOOLS%..\..\VC\"
     goto :eof)
 setlocal & endlocal
-<<<<<<< HEAD
-if EXIST "%ProgramFiles%\Microsoft Visual Studio 8\VC\bin\VCVARS32.BAT" (
-=======
 if EXIST "%ProgramFiles%\Microsoft Visual Studio 8\VC\VCVARSALL.BAT" (
->>>>>>> 50f7610f
     set "BOOST_JAM_TOOLSET=vc8"
     set "BOOST_JAM_TOOLSET_ROOT=%ProgramFiles%\Microsoft Visual Studio 8\VC\"
     goto :eof)
@@ -221,128 +217,6 @@
 REM because in BAT variables are subsituted only once during a single
 REM command. A complete "if ... ( commands ) else ( commands )"
 REM is a single command, even though it's in multiple lines here.
-<<<<<<< HEAD
-if "_%BOOST_JAM_TOOLSET%_" == "_metrowerks_" (
-    if NOT "_%CWFolder%_" == "__" (
-        set "BOOST_JAM_TOOLSET_ROOT=%CWFolder%\"
-        ) )
-if "_%BOOST_JAM_TOOLSET%_" == "_metrowerks_" (
-    if not "_%BOOST_JAM_TOOLSET_ROOT%_" == "__" (
-        set "PATH=%BOOST_JAM_TOOLSET_ROOT%Other Metrowerks Tools\Command Line Tools;%PATH%"
-        )
-    set "BOOST_JAM_CC=mwcc -runtime ss -cwd include -DNT -lkernel32.lib -ladvapi32.lib -luser32.lib"
-    set "BOOST_JAM_OPT_JAM=-o bootstrap\jam0.exe"
-    set "BOOST_JAM_OPT_MKJAMBASE=-o bootstrap\mkjambase0.exe"
-    set "BOOST_JAM_OPT_YYACC=-o bootstrap\yyacc0.exe"
-    set "_known_=1"
-)
-if "_%BOOST_JAM_TOOLSET%_" == "_msvc_" (
-    if NOT "_%MSVCDir%_" == "__" (
-        set "BOOST_JAM_TOOLSET_ROOT=%MSVCDir%\"
-        ) )
-if "_%BOOST_JAM_TOOLSET%_" == "_msvc_" (
-    if EXIST "%BOOST_JAM_TOOLSET_ROOT%bin\VCVARS32.BAT" (
-        call "%BOOST_JAM_TOOLSET_ROOT%bin\VCVARS32.BAT" ) )
-if "_%BOOST_JAM_TOOLSET%_" == "_msvc_" (
-    if not "_%BOOST_JAM_TOOLSET_ROOT%_" == "__" (
-        set "PATH=%BOOST_JAM_TOOLSET_ROOT%bin;%PATH%"
-        )
-    set "BOOST_JAM_CC=cl /nologo /GZ /Zi /MLd -DNT -DYYDEBUG kernel32.lib advapi32.lib user32.lib"
-    set "BOOST_JAM_OPT_JAM=/Febootstrap\jam0"
-    set "BOOST_JAM_OPT_MKJAMBASE=/Febootstrap\mkjambase0"
-    set "BOOST_JAM_OPT_YYACC=/Febootstrap\yyacc0"
-    set "_known_=1"
-)
-if "_%BOOST_JAM_TOOLSET%_" == "_vc7_" (
-    if NOT "_%MSVCDir%_" == "__" (
-        set "BOOST_JAM_TOOLSET_ROOT=%MSVCDir%\"
-        ) )
-if "_%BOOST_JAM_TOOLSET%_" == "_vc7_" (
-    if EXIST "%BOOST_JAM_TOOLSET_ROOT%bin\VCVARS32.BAT" (
-        call "%BOOST_JAM_TOOLSET_ROOT%bin\VCVARS32.BAT" ) )
-if "_%BOOST_JAM_TOOLSET%_" == "_vc7_" (
-    if not "_%BOOST_JAM_TOOLSET_ROOT%_" == "__" (
-        set "PATH=%BOOST_JAM_TOOLSET_ROOT%bin;%PATH%"
-        )
-    set "BOOST_JAM_CC=cl /nologo /GZ /Zi /MLd -DNT -DYYDEBUG kernel32.lib advapi32.lib user32.lib"
-    set "BOOST_JAM_OPT_JAM=/Febootstrap\jam0"
-    set "BOOST_JAM_OPT_MKJAMBASE=/Febootstrap\mkjambase0"
-    set "BOOST_JAM_OPT_YYACC=/Febootstrap\yyacc0"
-    set "_known_=1"
-)
-if "_%BOOST_JAM_TOOLSET%_" == "_vc8_" (
-    if NOT "_%MSVCDir%_" == "__" (
-        set "BOOST_JAM_TOOLSET_ROOT=%MSVCDir%\"
-        ) )
-if "_%BOOST_JAM_TOOLSET%_" == "_vc8_" (
-    if EXIST "%BOOST_JAM_TOOLSET_ROOT%bin\VCVARS32.BAT" (
-        call "%BOOST_JAM_TOOLSET_ROOT%bin\VCVARS32.BAT" ) )
-if "_%BOOST_JAM_TOOLSET%_" == "_vc8_" (
-    if not "_%BOOST_JAM_TOOLSET_ROOT%_" == "__" (
-        set "PATH=%BOOST_JAM_TOOLSET_ROOT%bin;%PATH%"
-        )
-    set "BOOST_JAM_CC=cl /nologo /RTC1 /Zi /MTd -DNT -DYYDEBUG -wd4996 kernel32.lib advapi32.lib user32.lib"
-    set "BOOST_JAM_OPT_JAM=/Febootstrap\jam0"
-    set "BOOST_JAM_OPT_MKJAMBASE=/Febootstrap\mkjambase0"
-    set "BOOST_JAM_OPT_YYACC=/Febootstrap\yyacc0"
-    set "_known_=1"
-)
-if "_%BOOST_JAM_TOOLSET%_" == "_borland_" (
-    if "_%BOOST_JAM_TOOLSET_ROOT%_" == "__" (
-        call :Test_Path bcc32.exe ) )
-if "_%BOOST_JAM_TOOLSET%_" == "_borland_" (
-    if "_%BOOST_JAM_TOOLSET_ROOT%_" == "__" (
-        if not errorlevel 1 (
-            set "BOOST_JAM_TOOLSET_ROOT=%FOUND_PATH%..\"
-            ) ) )
-if "_%BOOST_JAM_TOOLSET%_" == "_borland_" (
-    if not "_%BOOST_JAM_TOOLSET_ROOT%_" == "__" (
-        set "PATH=%BOOST_JAM_TOOLSET_ROOT%Bin;%PATH%"
-        )
-    set "BOOST_JAM_CC=bcc32 -WC -w- -q "-I%BOOST_JAM_TOOLSET_ROOT%Include" "-L%BOOST_JAM_TOOLSET_ROOT%Lib" /DNT -nbootstrap"
-    set "BOOST_JAM_OPT_JAM=-ejam0"
-    set "BOOST_JAM_OPT_MKJAMBASE=-emkjambasejam0"
-    set "BOOST_JAM_OPT_YYACC=-eyyacc0"
-    set "_known_=1"
-)
-if "_%BOOST_JAM_TOOLSET%_" == "_como_" (
-    set "BOOST_JAM_CC=como -DNT"
-    set "BOOST_JAM_OPT_JAM=-o bootstrap\jam0.exe"
-    set "BOOST_JAM_OPT_MKJAMBASE=-o bootstrap\mkjambase0.exe"
-    set "BOOST_JAM_OPT_YYACC=-o bootstrap\yyacc0.exe"
-    set "_known_=1"
-)
-if "_%BOOST_JAM_TOOLSET%_" == "_gcc_" (
-    set "BOOST_JAM_CC=gcc -DNT"
-    set "BOOST_JAM_OPT_JAM=-o bootstrap\jam0.exe"
-    set "BOOST_JAM_OPT_MKJAMBASE=-o bootstrap\mkjambase0.exe"
-    set "BOOST_JAM_OPT_YYACC=-o bootstrap\yyacc0.exe"
-    set "_known_=1"
-)
-if "_%BOOST_JAM_TOOLSET%_" == "_gcc-nocygwin_" (
-    set "BOOST_JAM_CC=gcc -DNT -mno-cygwin"
-    set "BOOST_JAM_OPT_JAM=-o bootstrap\jam0.exe"
-    set "BOOST_JAM_OPT_MKJAMBASE=-o bootstrap\mkjambase0.exe"
-    set "BOOST_JAM_OPT_YYACC=-o bootstrap\yyacc0.exe"
-    set "_known_=1"
-)
-if "_%BOOST_JAM_TOOLSET%_" == "_intel-win32_" (
-    set "BOOST_JAM_CC=icl -DNT /nologo kernel32.lib advapi32.lib user32.lib"
-    set "BOOST_JAM_OPT_JAM=/Febootstrap\jam0"
-    set "BOOST_JAM_OPT_MKJAMBASE=/Febootstrap\mkjambase0"
-    set "BOOST_JAM_OPT_YYACC=/Febootstrap\yyacc0"
-    set "_known_=1"
-)
-if "_%BOOST_JAM_TOOLSET%_" == "_mingw_" (
-    if not "_%BOOST_JAM_TOOLSET_ROOT%_" == "__" (
-        set "PATH=%BOOST_JAM_TOOLSET_ROOT%bin;%PATH%"
-        )
-    set "BOOST_JAM_CC=gcc -DNT"
-    set "BOOST_JAM_OPT_JAM=-o bootstrap\jam0.exe"
-    set "BOOST_JAM_OPT_MKJAMBASE=-o bootstrap\mkjambase0.exe"
-    set "BOOST_JAM_OPT_YYACC=-o bootstrap\yyacc0.exe"
-    set "_known_=1"
-=======
 :Setup_Args
 if "_%1_" == "__" goto Config_Toolset
 call :Test_Option "%1"
@@ -350,7 +224,6 @@
     set BOOST_JAM_ARGS=%BOOST_JAM_ARGS% %1
     shift
     goto Setup_Args
->>>>>>> 50f7610f
 )
 :Config_Toolset
 if NOT "_%BOOST_JAM_TOOLSET%_" == "_metrowerks_" goto :Skip_METROWERKS
