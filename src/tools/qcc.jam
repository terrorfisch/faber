--- conflicted
+++ resolved
@@ -96,11 +96,7 @@
     local template-depth = [ on $(1) return $(TEMPLATE_DEPTH) ] ;
     if ! $(template-depth)
     {
-<<<<<<< HEAD
-        TEMPLATE_DEPTH on $(1) = 100 ;
-=======
         TEMPLATE_DEPTH on $(1) = 128 ;
->>>>>>> 69ab3b55
     }
 }
 
