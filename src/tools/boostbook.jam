--- conflicted
+++ resolved
@@ -312,10 +312,6 @@
         local catalog = $(global-catalog[1]) ;
         local catalog-file = $(global-catalog[2]) ;
         local targets ;
-<<<<<<< HEAD
-        local targets ;
-=======
->>>>>>> 47c9cd43
        
         # Add the catalog to the property set
         property-set = [ $(property-set).add-raw <catalog>$(catalog-file) ] ;
