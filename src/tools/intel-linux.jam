#  Copyright (c) 2003 Michael Stevens
#
#  Use, modification and distribution is subject to the Boost Software
#  License Version 1.0. (See accompanying file LICENSE_1_0.txt or
#  http://www.boost.org/LICENSE_1_0.txt)

import toolset ;
import feature ;
import toolset : flags ;

import intel ;
import gcc ;
import common ;
import errors ;
import generators ;
import type ;
import numbers ;

feature.extend-subfeature toolset intel : platform : linux ;

toolset.inherit-generators intel-linux 
     <toolset>intel <toolset-intel:platform>linux : gcc : gcc.mingw.link gcc.mingw.link.dll ;
generators.override intel-linux.prebuilt : builtin.lib-generator ;
generators.override intel-linux.prebuilt : builtin.prebuilt ;
generators.override intel-linux.searched-lib-generator : searched-lib-generator ;

# Override default do-nothing generators.
generators.override intel-linux.compile.c.pch   : pch.default-c-pch-generator   ;
generators.override intel-linux.compile.c++.pch : pch.default-cpp-pch-generator ;
 
type.set-generated-target-suffix PCH : <toolset>intel <toolset-intel:platform>linux : pchi ;

toolset.inherit-rules intel-linux : gcc ;
toolset.inherit-flags intel-linux : gcc 
        : <inlining>off <inlining>on <inlining>full <optimization>space 
          <warnings>off <warnings>all <warnings>on
        ;
        
if [ MATCH (--debug-configuration) : [ modules.peek : ARGV ] ]
{
    .debug-configuration = true ;
}
                       
# Initializes the intel-linux toolset
#   version in mandatory
#   name (default icc) is used to invoke the specified intellinux complier
#   compile and link options allow you to specify addition command line options for each version
rule init ( version ? :  command * : options * )
{
    local condition = [ common.check-init-parameters intel-linux
        : version $(version) ] ;
    
    command = [ common.get-invocation-command intel-linux : icpc 
        : $(command) : /opt/intel_cc_80/bin ] ;
                
    common.handle-options intel-linux : $(condition) : $(command) : $(options) ;

    gcc.init-link-flags intel-linux gnu $(condition) ;
    
    local root = [ feature.get-values <root> : $(options) ] ;
    local bin ;
    if $(command) || $(root)
    {
        bin ?= [ common.get-absolute-tool-path $(command[-1]) ] ;
        root ?= $(bin:D) ;
        
        local command-string = $(command:J=" ") ;
        local version-output = [ SHELL "$(command-string) --version" ] ;
        local real-version = [ MATCH "([0-9.]+)" : $(version-output) ] ;
        local major = [ MATCH "([0-9]+).*" : $(real-version) ] ;
        
        # If we failed to determine major version, use the behaviour for
        # the current compiler.
        if $(major) && [ numbers.less $(major) 10 ]
        {
            flags intel-linux.compile OPTIONS $(condition)/<inlining>off : "-Ob0" ;
            flags intel-linux.compile OPTIONS $(condition)/<inlining>on : "-Ob1" ;
            flags intel-linux.compile OPTIONS $(condition)/<inlining>full : "-Ob2" ;            
        }
        else
        {                        
            flags intel-linux.compile OPTIONS $(condition)/<inlining>off : "-inline-level=0" ; 
            flags intel-linux.compile OPTIONS $(condition)/<inlining>on : "-inline-level=1" ; 
            flags intel-linux.compile OPTIONS $(condition)/<inlining>full : "-inline-level=2" ;                
        }        
           
        if $(root)
        {
            # Libraries required to run the executable may be in either
            # $(root)/lib (10.1 and earlier) 
            #     or 
            # $(root)/lib/architecture-name (11.0 and later:
            local lib_path = $(root)/lib $(root:P)/lib/$(bin:B) ;
            if $(.debug-configuration)
            {
                ECHO notice: using intel libraries :: $(condition) :: $(lib_path) ;
            }
            flags intel-linux.link RUN_PATH $(condition) : $(lib_path) ;
        }   
    }
}

SPACE = " " ;

flags intel-linux.compile OPTIONS <optimization>space : "-O1" ; # no specific space optimization flag in icc

flags intel-linux.compile OPTIONS <warnings>off : -w0 ;
flags intel-linux.compile OPTIONS <warnings>on : -w1 ;
flags intel-linux.compile OPTIONS <warnings>all : -w2 ;

rule compile.c++ ( targets * : sources * : properties * )
{
    gcc.setup-threading $(targets) : $(sources) : $(properties) ;
    gcc.setup-fpic $(targets) : $(sources) : $(properties) ;
    DEPENDS $(<) : [ on $(<) return $(PCH_FILE) ] ;
}

actions compile.c++ bind PCH_FILE
{
<<<<<<< HEAD
    "$(CONFIG_COMMAND)" -c -xc++ $(OPTIONS) $(USER_OPTIONS) -D$(DEFINES) -I"$(INCLUDES)" -c -o "$(<)" "$(>)"
=======
    "$(CONFIG_COMMAND)" -c -xc++ $(OPTIONS) -D$(DEFINES) -I"$(INCLUDES)"  -use-pch"$(PCH_FILE)" -c -o "$(<)" "$(>)"
>>>>>>> 47c9cd43
}

rule compile.c ( targets * : sources * : properties * )
{
    gcc.setup-threading $(targets) : $(sources) : $(properties) ;
    gcc.setup-fpic $(targets) : $(sources) : $(properties) ;
    DEPENDS $(<) : [ on $(<) return $(PCH_FILE) ] ;
}

actions compile.c bind PCH_FILE
{
<<<<<<< HEAD
    "$(CONFIG_COMMAND)" -c -xc $(OPTIONS) $(USER_OPTIONS) -D$(DEFINES) -I"$(INCLUDES)" -c -o "$(<)" "$(>)"
=======
    "$(CONFIG_COMMAND)" -c -xc $(OPTIONS) -D$(DEFINES) -I"$(INCLUDES)" -use-pch"$(PCH_FILE)" -c -o "$(<)" "$(>)"
}

rule compile.c++.pch ( targets * : sources * : properties * )
{
    gcc.setup-threading $(targets) : $(sources) : $(properties) ;
    gcc.setup-fpic $(targets) : $(sources) : $(properties) ;
}
#
# Compiling a pch first deletes any existing *.pchi file, as Intel's compiler
# won't over-write an existing pch: instead it creates filename$1.pchi, filename$2.pchi
# etc - which appear not to do anything except take up disk space :-(
#
actions compile.c++.pch
{
    rm -f "$(<)" && "$(CONFIG_COMMAND)" -x c++-header $(OPTIONS) -D$(DEFINES) -I"$(INCLUDES)" -c -pch-create "$(<)" "$(>)"
}

rule compile.c.pch ( targets * : sources * : properties * )
{
    gcc.setup-threading $(targets) : $(sources) : $(properties) ;
    gcc.setup-fpic $(targets) : $(sources) : $(properties) ;
}

actions compile.c.pch
{
    rm -f "$(<)" && "$(CONFIG_COMMAND)" -x c-header $(OPTIONS) -D$(DEFINES) -I"$(INCLUDES)" -c -pch-create "$(<)" "$(>)"
>>>>>>> 47c9cd43
}

rule link ( targets * : sources * : properties * )
{
    gcc.setup-threading $(targets) : $(sources) : $(properties) ;
    SPACE on $(targets) = " " ;
    JAM_SEMAPHORE on $(targets) = <s>gcc-link-semaphore ;
}

actions link bind LIBRARIES
{
    "$(CONFIG_COMMAND)" -L"$(LINKPATH)" -Wl,-R$(SPACE)-Wl,"$(RPATH)" -Wl,-rpath-link$(SPACE)-Wl,"$(RPATH_LINK)" -o "$(<)" "$(>)" "$(LIBRARIES)" -l$(FINDLIBS-SA) -l$(FINDLIBS-ST) $(OPTIONS) $(USER_OPTIONS)
}

rule link.dll ( targets * : sources * : properties * )
{
    gcc.setup-threading $(targets) : $(sources) : $(properties) ;
    SPACE on $(targets) = " " ;
    JAM_SEMAPHORE on $(targets) = <s>gcc-link-semaphore ;
}

# Differ from 'link' above only by -shared.
actions link.dll bind LIBRARIES
{
    "$(CONFIG_COMMAND)" -L"$(LINKPATH)" -Wl,-R$(SPACE)-Wl,"$(RPATH)" -o "$(<)" -Wl,-soname$(SPACE)-Wl,$(<[1]:D=) -shared "$(>)"  "$(LIBRARIES)" -l$(FINDLIBS-SA) -l$(FINDLIBS-ST) $(OPTIONS)
}


<|MERGE_RESOLUTION|>--- conflicted
+++ resolved
@@ -117,11 +117,7 @@
 
 actions compile.c++ bind PCH_FILE
 {
-<<<<<<< HEAD
-    "$(CONFIG_COMMAND)" -c -xc++ $(OPTIONS) $(USER_OPTIONS) -D$(DEFINES) -I"$(INCLUDES)" -c -o "$(<)" "$(>)"
-=======
     "$(CONFIG_COMMAND)" -c -xc++ $(OPTIONS) -D$(DEFINES) -I"$(INCLUDES)"  -use-pch"$(PCH_FILE)" -c -o "$(<)" "$(>)"
->>>>>>> 47c9cd43
 }
 
 rule compile.c ( targets * : sources * : properties * )
@@ -133,9 +129,6 @@
 
 actions compile.c bind PCH_FILE
 {
-<<<<<<< HEAD
-    "$(CONFIG_COMMAND)" -c -xc $(OPTIONS) $(USER_OPTIONS) -D$(DEFINES) -I"$(INCLUDES)" -c -o "$(<)" "$(>)"
-=======
     "$(CONFIG_COMMAND)" -c -xc $(OPTIONS) -D$(DEFINES) -I"$(INCLUDES)" -use-pch"$(PCH_FILE)" -c -o "$(<)" "$(>)"
 }
 
@@ -163,7 +156,6 @@
 actions compile.c.pch
 {
     rm -f "$(<)" && "$(CONFIG_COMMAND)" -x c-header $(OPTIONS) -D$(DEFINES) -I"$(INCLUDES)" -c -pch-create "$(<)" "$(>)"
->>>>>>> 47c9cd43
 }
 
 rule link ( targets * : sources * : properties * )
