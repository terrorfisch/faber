--- conflicted
+++ resolved
@@ -367,26 +367,18 @@
 
 rule compile.c++.pch ( targets * : sources * : properties * )
 {
-<<<<<<< HEAD
-=======
-    setup-threading $(targets) : $(sources) : $(properties) ;
->>>>>>> 69ab3b55
-    setup-fpic $(targets) : $(sources) : $(properties) ;
-}
-
-actions compile.c++.pch
-{
-    "$(CONFIG_COMMAND)" -x c++-header $(OPTIONS) $(USER_OPTIONS) -D$(DEFINES) -I"$(INCLUDES)" -c -o "$(<)" "$(>)"
-}
-
-rule compile.c.pch ( targets * : sources * : properties * )
-{
     setup-threading $(targets) : $(sources) : $(properties) ;
     setup-fpic $(targets) : $(sources) : $(properties) ;
 }
 
+actions compile.c++.pch
+{
+    "$(CONFIG_COMMAND)" -x c++-header $(OPTIONS) $(USER_OPTIONS) -D$(DEFINES) -I"$(INCLUDES)" -c -o "$(<)" "$(>)"
+}
+
 rule compile.c.pch ( targets * : sources * : properties * )
 {
+    setup-threading $(targets) : $(sources) : $(properties) ;
     setup-fpic $(targets) : $(sources) : $(properties) ;
 }
 
@@ -559,11 +551,8 @@
 toolset.flags gcc.link FINDLIBS-ST <find-static-library> ;
 toolset.flags gcc.link FINDLIBS-SA <find-shared-library> ;
 toolset.flags gcc.link LIBRARIES <library-file> ;
-<<<<<<< HEAD
-=======
 
 toolset.flags gcc.link.dll .IMPLIB-COMMAND <target-os>windows : "-Wl,--out-implib," ;
->>>>>>> 69ab3b55
 
 # For <runtime-link>static we made sure there are no dynamic libraries in the
 # link. On HP-UX not all system libraries exist as archived libraries (for
@@ -826,11 +815,7 @@
             {
                 option = -mthreads ;
             }
-<<<<<<< HEAD
-            case sunos :
-=======
             case solaris :
->>>>>>> 69ab3b55
             {
                 option = -pthreads ;
                 libs = rt ;
