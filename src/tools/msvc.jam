# Copyright (c) 2003 David Abrahams
# Copyright (c) 2005 Vladimir Prus
# Copyright (c) 2005 Alexey Pakhunov
# Copyright (c) 2006 Bojan Resnik
# Copyright (c) 2006 Ilya Sokolov
# Copyright (c) 2007 Rene Rivera
# Copyright (c) 2008 Jurko Gospodnetic
# Copyright (c) 2014 Microsoft Corporation
#
# Distributed under the Boost Software License, Version 1.0.
# (See accompanying file LICENSE_1_0.txt or copy at
# http://www.boost.org/LICENSE_1_0.txt)

################################################################################
#
# MSVC Boost Build toolset module.
# --------------------------------
#
# All toolset versions need to have their location either auto-detected or
# explicitly specified except for the special 'default' version that expects the
# environment to find the needed tools or report an error.
#
################################################################################

import "class" : new ;
import common ;
import feature ;
import generators ;
import mc ;
import midl ;
import os ;
import path ;
import pch ;
import property ;
import rc ;
import set ;
import toolset ;
import type ;


type.register MANIFEST : manifest ;
feature.feature embed-manifest : on off : incidental propagated ;

type.register PDB : pdb ;


################################################################################
#
# Public rules.
#
################################################################################

# Initialize a specific toolset version configuration. As the result, path to
# compiler and, possible, program names are set up, and will be used when that
# version of compiler is requested. For example, you might have:
#
#    using msvc : 6.5 : cl.exe ;
#    using msvc : 7.0 : Y:/foo/bar/cl.exe ;
#
# The version parameter may be omitted:
#
#    using msvc : : Z:/foo/bar/cl.exe ;
#
# The following keywords have special meanings when specified as versions:
#   - all     - all detected but not yet used versions will be marked as used
#               with their default options.
#   - default - this is an equivalent to an empty version.
#
# Depending on a supplied version, detected configurations and presence 'cl.exe'
# in the path different results may be achieved. The following table describes
# the possible scenarios:
#
#                                      Nothing            "x.y"
# Passed   Nothing       "x.y"         detected,          detected,
# version  detected      detected      cl.exe in path     cl.exe in path
#
# default  Error         Use "x.y"     Create "default"   Use "x.y"
# all      None          Use all       None               Use all
# x.y      -             Use "x.y"     -                  Use "x.y"
# a.b      Error         Error         Create "a.b"       Create "a.b"
#
# "x.y" - refers to a detected version;
# "a.b" - refers to an undetected version.
#
# FIXME: Currently the command parameter and the <compiler> property parameter
# seem to overlap in duties. Remove this duplication. This seems to be related
# to why someone started preparing to replace init with configure rules.
#
rule init (
    # The msvc version being configured. When omitted the tools invoked when no
    # explicit version is given will be configured.
    version ?

    # The command used to invoke the compiler. If not specified:
    #   - if version is given, default location for that version will be
    #     searched
    #
    #   - if version is not given, default locations for MSVC 9.0, 8.0, 7.1, 7.0
    #     and 6.* will be searched
    #
    #   - if compiler is not found in the default locations, PATH will be
    #     searched.
    : command *

    # Options may include:
    #
    #     All options shared by multiple toolset types as handled by the
    #   common.handle-options() rule, e.g. <cflags>, <compileflags>, <cxxflags>,
    #   <fflags> & <linkflags>.
    #
    #   <assembler>
    #   <compiler>
    #   <idl-compiler>
    #   <linker>
    #   <mc-compiler>
    #   <resource-compiler>
    #       Exact tool names to be used by this msvc toolset configuration.
    #
    #   <compiler-filter>
    #       Command through which to pipe the output of running the compiler.
    #     For example to pass the output to STLfilt.
    #
    #   <setup>
    #       Global setup command to invoke before running any of the msvc tools.
    #     It will be passed additional option parameters depending on the actual
    #     target platform.
    #
    #   <setup-amd64>
    #   <setup-i386>
    #   <setup-ia64>
    #   <setup-arm>
    #   <setup-phone-i386>
    #   <setup-phone-arm>
    #       Platform specific setup command to invoke before running any of the
    #     msvc tools used when builing a target for a specific platform, e.g.
    #     when building a 32 or 64 bit executable.
    #
    #   <rewrite-setup-scripts>
    #       Whether to rewrite setup scripts. New scripts will be output in
    #     TEMP directory and will be used instead of originals in build actions.
    #     Possible values:
    #       * on - rewrite scripts, if they do not already exist (default)
    #       * always - always rewrite scripts, even if they already exist
    #       * off - use original setup scripts
    : options *
)
{
    if $(command)
    {
        options += <command>$(command) ;
    }
    configure $(version) : $(options) ;
}


# 'configure' is a newer version of 'init'. The parameter 'command' is passed as
# a part of the 'options' list. See the 'init' rule comment for more detailed
# information.
#
rule configure ( version ? : options * )
{
    switch $(version)
    {
        case "all" :
            if $(options)
            {
                import errors ;
                errors.error "MSVC toolset configuration: options should be"
                    "empty when '$(version)' is specified." ;
            }

            # Configure (i.e. mark as used) all registered versions.
            local all-versions = [ $(.versions).all ] ;
            if ! $(all-versions)
            {
                if $(.debug-configuration)
                {
                    ECHO "notice: [msvc-cfg] Asked to configure all registered"
                        "msvc toolset versions when there are none currently"
                        "registered." ;
                }
            }
            else
            {
                for local v in $(all-versions)
                {
                    # Note that there is no need to skip already configured
                    # versions here as this will request configure-really rule
                    # to configure the version using default options which will
                    # in turn cause it to simply do nothing in case the version
                    # has already been configured.
                    configure-really $(v) ;
                }
            }

        case "default" :
            configure-really : $(options) ;

        case * :
            configure-really $(version) : $(options) ;
    }
}


# Sets up flag definitions dependent on the compiler version used.
# - 'version' is the version of compiler in N.M format.
# - 'conditions' is the property set to be used as flag conditions.
# - 'toolset' is the toolset for which flag settings are to be defined.
#   This makes the rule reusable for other msvc-option-compatible compilers.
#
rule configure-version-specific ( toolset : version : conditions )
{
    toolset.push-checking-for-flags-module unchecked ;
    # Starting with versions 7.0, the msvc compiler have the /Zc:forScope and
    # /Zc:wchar_t options that improve C++ standard conformance, but those
    # options are off by default. If we are sure that the msvc version is at
    # 7.*, add those options explicitly. We can be sure either if user specified
    # version 7.* explicitly or if we auto-detected the version ourselves.
    if ! [ MATCH ^(6\\.) : $(version) ]
    {
        toolset.flags $(toolset).compile CFLAGS $(conditions) : /Zc:forScope /Zc:wchar_t ;
        toolset.flags $(toolset).compile.c++ C++FLAGS $(conditions) : /wd4675 ;

        # Explicitly disable the 'function is deprecated' warning. Some msvc
        # versions have a bug, causing them to emit the deprecation warning even
        # with /W0.
        toolset.flags $(toolset).compile CFLAGS $(conditions)/<warnings>off : /wd4996 ;

        if [ MATCH ^([78]\\.) : $(version) ]
        {
            # 64-bit compatibility warning deprecated since 9.0, see
            # http://msdn.microsoft.com/en-us/library/yt4xw8fh.aspx
            toolset.flags $(toolset).compile CFLAGS $(conditions)/<warnings>all : /Wp64 ;
        }
    }

    #
    # Processor-specific optimization.
    #

    if [ MATCH ^([67]) : $(version) ]
    {
        # 8.0 deprecates some of the options.
        toolset.flags $(toolset).compile CFLAGS $(conditions)/<optimization>speed $(conditions)/<optimization>space : /Ogiy /Gs ;
        toolset.flags $(toolset).compile CFLAGS $(conditions)/<optimization>speed : /Ot ;
        toolset.flags $(toolset).compile CFLAGS $(conditions)/<optimization>space : /Os ;

        toolset.flags $(toolset).compile CFLAGS $(conditions)/$(.cpu-arch-i386)/<instruction-set> : /GB ;
        toolset.flags $(toolset).compile CFLAGS $(conditions)/$(.cpu-arch-i386)/<instruction-set>i486 : /G4 ;
        toolset.flags $(toolset).compile CFLAGS $(conditions)/$(.cpu-arch-i386)/<instruction-set>$(.cpu-type-g5) : /G5 ;
        toolset.flags $(toolset).compile CFLAGS $(conditions)/$(.cpu-arch-i386)/<instruction-set>$(.cpu-type-g6) : /G6 ;
        toolset.flags $(toolset).compile CFLAGS $(conditions)/$(.cpu-arch-i386)/<instruction-set>$(.cpu-type-g7) : /G7 ;

        # Improve floating-point accuracy. Otherwise, some of C++ Boost's "math"
        # tests will fail.
        toolset.flags $(toolset).compile CFLAGS $(conditions) : /Op ;

        # 7.1 and below have single-threaded static RTL.
        toolset.flags $(toolset).compile CFLAGS $(conditions)/<runtime-debugging>off/<runtime-link>static/<threading>single : /ML ;
        toolset.flags $(toolset).compile CFLAGS $(conditions)/<runtime-debugging>on/<runtime-link>static/<threading>single : /MLd ;
    }
    else
    {
        # 8.0 and above adds some more options.
        toolset.flags $(toolset).compile CFLAGS $(conditions)/$(.cpu-arch-amd64)/<instruction-set> : /favor:blend ;
        toolset.flags $(toolset).compile CFLAGS $(conditions)/$(.cpu-arch-amd64)/<instruction-set>$(.cpu-type-em64t) : /favor:EM64T ;
        toolset.flags $(toolset).compile CFLAGS $(conditions)/$(.cpu-arch-amd64)/<instruction-set>$(.cpu-type-amd64) : /favor:AMD64 ;

        # 8.0 and above only has multi-threaded static RTL.
        toolset.flags $(toolset).compile CFLAGS $(conditions)/<runtime-debugging>off/<runtime-link>static/<threading>single : /MT ;
        toolset.flags $(toolset).compile CFLAGS $(conditions)/<runtime-debugging>on/<runtime-link>static/<threading>single : /MTd ;

        # Specify target machine type so the linker will not need to guess.
        toolset.flags $(toolset).link LINKFLAGS $(conditions)/$(.cpu-arch-amd64) : /MACHINE:X64 ;
        toolset.flags $(toolset).link LINKFLAGS $(conditions)/$(.cpu-arch-i386)  : /MACHINE:X86 ;
        toolset.flags $(toolset).link LINKFLAGS $(conditions)/$(.cpu-arch-ia64)  : /MACHINE:IA64 ;
        toolset.flags $(toolset).link LINKFLAGS $(conditions)/$(.cpu-arch-arm)   : /MACHINE:ARM ;

        # Make sure that manifest will be generated even if there is no
        # dependencies to put there.
        toolset.flags $(toolset).link LINKFLAGS $(conditions) : /MANIFEST ;
    }
    
    # Starting with Visual Studio 2013 the CRT is split into a desktop and app dll.
    #If targeting WinRT and 12.0 set lib path to link against app CRT.
    if [ MATCH "(12)" : $(version) ]
    {
        local VCPath = [ path.parent [ path.make [ default-path $(version) ] ] ] ;
        local storeLibPath = [ path.join [ path.join $(VCPath) "lib" ] "store" ] ;
        toolset.flags $(toolset).link LINKPATH $(conditions)/<windows-api>store/$(.cpu-arch-i386) : [ path.native $(storeLibPath) ] ;
        toolset.flags $(toolset).link LINKPATH $(conditions)/<windows-api>store/$(.cpu-arch-amd64) : [ path.native [ path.join $(storeLibPath) "amd64" ] ] ;
        toolset.flags $(toolset).link LINKPATH $(conditions)/<windows-api>store/$(.cpu-arch-arm) : [ path.native [ path.join $(storeLibPath) "arm" ] ] ;
    }
    
    toolset.pop-checking-for-flags-module ;
}

# Feature for handling targeting different Windows API sets.
feature.feature windows-api : desktop store phone : propagated composite link-incompatible ;
feature.compose <windows-api>store : <define>WINAPI_FAMILY=WINAPI_FAMILY_APP <define>_WIN32_WINNT=0x0602 <linkflags>/APPCONTAINER ;
feature.compose <windows-api>phone : <define>WINAPI_FAMILY=WINAPI_FAMILY_PHONE_APP <define>_WIN32_WINNT=0x0602 <linkflags>/APPCONTAINER <linkflags>/NODEFAULTLIB:ole32.lib ;
feature.set-default windows-api : desktop ;


# Registers this toolset including all of its flags, features & generators. Does
# nothing on repeated calls.
#
rule register-toolset ( )
{
    if ! msvc in [ feature.values toolset ]
    {
        register-toolset-really ;
    }
}


# Declare action for creating static libraries. If library exists, remove it
# before adding files. See
# http://article.gmane.org/gmane.comp.lib.boost.build/4241 for rationale.
if [ os.name ] in NT
{
    # The 'DEL' command would issue a message to stdout if the file does not
    # exist, so need a check.
    actions archive
    {
        if exist "$(<[1])" DEL "$(<[1])"
        $(.LD) $(AROPTIONS) /out:"$(<[1])" @"@($(<[1]:W).rsp:E=$(.nl)"$(>)" $(.nl)$(LIBRARIES_MENTIONED_BY_FILE) $(.nl)"$(LIBRARY_OPTION)$(FINDLIBS_ST).lib" $(.nl)"$(LIBRARY_OPTION)$(FINDLIBS_SA).lib")"
    }
}
else
{
    actions archive
    {
        $(.RM) "$(<[1])"
        $(.LD) $(AROPTIONS) /out:"$(<[1])" @"@($(<[1]:W).rsp:E=$(.nl)"$(>)" $(.nl)$(LIBRARIES_MENTIONED_BY_FILE) $(.nl)"$(LIBRARY_OPTION)$(FINDLIBS_ST).lib" $(.nl)"$(LIBRARY_OPTION)$(FINDLIBS_SA).lib")"
    }
}


# For the assembler the following options are turned on by default:
#
#   -Zp4   align structures to 4 bytes
#   -Cp    preserve case of user identifiers
#   -Cx    preserve case in publics, externs
#
actions compile.asm
{
    $(.ASM) -c -Zp4 -Cp -Cx -D$(DEFINES) $(ASMFLAGS) $(USER_ASMFLAGS) -Fo "$(<:W)" "$(>:W)"
}


rule compile.c ( targets + : sources * : properties * )
{
    C++FLAGS on $(targets[1]) = ;
    get-rspline $(targets) : -TC ;
    compile-c-c++ $(<) : $(>) [ on $(<) return $(PCH_FILE) ] [ on $(<) return $(PCH_HEADER) ] ;
}


rule compile.c.preprocess ( targets + : sources * : properties * )
{
    C++FLAGS on $(targets[1]) = ;
    get-rspline $(targets) : -TC ;
    preprocess-c-c++ $(<) : $(>) [ on $(<) return $(PCH_FILE) ] [ on $(<) return $(PCH_HEADER) ] ;
}


rule compile.c.pch ( targets + : sources * : properties * )
{
    C++FLAGS on $(targets[1]) = ;
    get-rspline $(targets[1]) : -TC ;
    get-rspline $(targets[2]) : -TC ;
    local pch-source = [ on $(<) return $(PCH_SOURCE) ] ;
    if $(pch-source)
    {
        DEPENDS $(<) : $(pch-source) ;
        compile-c-c++-pch-s $(targets) : $(sources) $(pch-source) ;
    }
    else
    {
        compile-c-c++-pch $(targets) : $(sources) ;
    }
}

toolset.flags msvc YLOPTION : "-Yl" ;

# Action for running the C/C++ compiler without using precompiled headers.
#
# WARNING: Synchronize any changes this in action with intel-win
#
# Notes regarding PDB generation, for when we use
# <debug-symbols>on/<debug-store>database:
#
# 1. PDB_CFLAG is only set for <debug-symbols>on/<debug-store>database, ensuring
#    that the /Fd flag is dropped if PDB_CFLAG is empty.
#
# 2. When compiling executables's source files, PDB_NAME is set on a per-source
#    file basis by rule compile-c-c++. The linker will pull these into the
#    executable's PDB.
#
# 3. When compiling library's source files, PDB_NAME is updated to <libname>.pdb
#    for each source file by rule archive, as in this case compiler must be used
#    to create a single PDB for our library.
#
actions compile-c-c++ bind PDB_NAME
{
    $(.CC) @"@($(<[1]:W).rsp:E="$(>[1]:W)" -Fo"$(<[1]:W)" $(PDB_CFLAG)"$(PDB_NAME)" -Yu"$(>[3]:D=)" -Fp"$(>[2]:W)" $(CC_RSPLINE))" $(.CC.FILTER)
}

actions preprocess-c-c++ bind PDB_NAME
{
    $(.CC) @"@($(<[1]:W).rsp:E="$(>[1]:W)" -E $(PDB_CFLAG)"$(PDB_NAME)" -Yu"$(>[3]:D=)" -Fp"$(>[2]:W)" $(CC_RSPLINE))" >"$(<[1]:W)"
}

rule compile-c-c++ ( targets + : sources * )
{
    DEPENDS $(<[1]) : [ on $(<[1]) return $(PCH_HEADER) ] ;
    DEPENDS $(<[1]) : [ on $(<[1]) return $(PCH_FILE) ] ;
    PDB_NAME on $(<) = $(<[1]:S=.pdb) ;
    LOCATE on $(<[1]:S=.pdb) = [ on $(<[1]) return $(LOCATE) ] ;
}

rule preprocess-c-c++ ( targets + : sources * )
{
    DEPENDS $(<[1]) : [ on $(<[1]) return $(PCH_HEADER) ] ;
    DEPENDS $(<[1]) : [ on $(<[1]) return $(PCH_FILE) ] ;
    PDB_NAME on $(<) = $(<:S=.pdb) ;
    LOCATE on $(<[1]:S=.pdb) = [ on $(<[1]) return $(LOCATE) ] ;
}

# Action for running the C/C++ compiler using precompiled headers. In addition
# to whatever else it needs to compile, this action also adds a temporary source
# .cpp file used to compile the precompiled headers themselves.
#
# The global .escaped-double-quote variable is used to avoid messing up Emacs
# syntax highlighting in the messy N-quoted code below.
actions compile-c-c++-pch
{
    $(.CC) @"@($(<[1]:W).rsp:E="$(>[2]:W)" -Fo"$(<[2]:W)" -Yc"$(>[1]:D=)" $(YLOPTION)"__bjam_pch_symbol_$(>[1]:D=)" -Fp"$(<[1]:W)" $(CC_RSPLINE))" "@($(<[1]:W).cpp:E=#include $(.escaped-double-quote)$(>[1]:D=)$(.escaped-double-quote)$(.nl))" $(.CC.FILTER)
}


# Action for running the C/C++ compiler using precompiled headers. An already
# built source file for compiling the precompiled headers is expected to be
# given as one of the source parameters.
actions compile-c-c++-pch-s
{
    $(.CC) @"@($(<[1]:W).rsp:E="$(>[2]:W)" -Fo"$(<[2]:W)" -Yc"$(>[1]:D=)" $(YLOPTION)"__bjam_pch_symbol_$(>[1]:D=)" -Fp"$(<[1]:W)" $(CC_RSPLINE))" $(.CC.FILTER)
}


rule compile.c++ ( targets + : sources * : properties * )
{
    get-rspline $(targets) : -TP ;
    compile-c-c++ $(<) : $(>) [ on $(<) return $(PCH_FILE) ] [ on $(<) return $(PCH_HEADER) ] ;
}

rule compile.c++.preprocess ( targets + : sources * : properties * )
{
    get-rspline $(targets) : -TP ;
    preprocess-c-c++ $(<) : $(>) [ on $(<) return $(PCH_FILE) ] [ on $(<) return $(PCH_HEADER) ] ;
}


rule compile.c++.pch ( targets + : sources * : properties * )
{
    get-rspline $(targets[1]) : -TP ;
    get-rspline $(targets[2]) : -TP ;
    local pch-source = [ on $(<) return $(PCH_SOURCE) ] ;
    if $(pch-source)
    {
        DEPENDS $(<) : $(pch-source) ;
        compile-c-c++-pch-s $(targets) : $(sources) $(pch-source) ;
    }
    else
    {
        compile-c-c++-pch $(targets) : $(sources) ;
    }
}


# See midl.jam for details.
#
actions compile.idl
{
    $(.IDL) /nologo @"@($(<[1]:W).rsp:E=$(.nl)"$(>:W)" $(.nl)-D$(DEFINES) $(.nl)"-I$(INCLUDES:W)" $(.nl)-U$(UNDEFS) $(.nl)$(MIDLFLAGS) $(.nl)/tlb "$(<[1]:W)" $(.nl)/h "$(<[2]:W)" $(.nl)/iid "$(<[3]:W)" $(.nl)/proxy "$(<[4]:W)" $(.nl)/dlldata "$(<[5]:W)")"
    $(.TOUCH_FILE) "$(<[4]:W)"
    $(.TOUCH_FILE) "$(<[5]:W)"
}


actions compile.mc
{
    $(.MC) $(MCFLAGS) -h "$(<[1]:DW)" -r "$(<[2]:DW)" "$(>:W)"
}


actions compile.rc
{
    $(.RC) -l 0x409 -U$(UNDEFS) -D$(DEFINES) -I"$(INCLUDES:W)" -fo "$(<:W)" "$(>:W)"
}


rule link ( targets + : sources * : properties * )
{
    if <embed-manifest>on in $(properties)
    {
        msvc.manifest $(targets) : $(sources) : $(properties) ;
    }
}

rule link.dll ( targets + : sources * : properties * )
{
    DEPENDS $(<) : [ on $(<) return $(DEF_FILE) ] ;
    if <embed-manifest>on in $(properties)
    {
        msvc.manifest.dll $(targets) : $(sources) : $(properties) ;
    }
}

# Incremental linking a DLL causes no end of problems: if the actual exports do
# not change, the import .lib file is never updated. Therefore, the .lib is
# always out-of-date and gets rebuilt every time. I am not sure that incremental
# linking is such a great idea in general, but in this case I am sure we do not
# want it.

# Windows manifest is a new way to specify dependencies on managed DotNet
# assemblies and Windows native DLLs. The manifests are embedded as resources
# and are useful in any PE target (both DLL and EXE).

if [ os.name ] in NT
{
    actions link bind DEF_FILE LIBRARIES_MENTIONED_BY_FILE
    {
        $(.LD) $(LINKFLAGS) /out:"$(<[1]:W)" /LIBPATH:"$(LINKPATH:W)" $(OPTIONS) @"@($(<[1]:W).rsp:E=$(.nl)"$(>)" $(.nl)$(LIBRARIES_MENTIONED_BY_FILE) $(.nl)$(LIBRARIES) $(.nl)"$(LIBRARY_OPTION)$(FINDLIBS_ST).lib" $(.nl)"$(LIBRARY_OPTION)$(FINDLIBS_SA).lib")"
        if %ERRORLEVEL% NEQ 0 EXIT %ERRORLEVEL%
    }

    actions manifest
    {
        if exist "$(<[1]).manifest" (
            $(.MT) -manifest "$(<[1]).manifest" "-outputresource:$(<[1]);1"
        )
    }

    actions link.dll bind DEF_FILE LIBRARIES_MENTIONED_BY_FILE
    {
        $(.LD) /DLL $(LINKFLAGS) /out:"$(<[1]:W)" /IMPLIB:"$(<[2]:W)" /LIBPATH:"$(LINKPATH:W)" /def:"$(DEF_FILE)" $(OPTIONS) @"@($(<[1]:W).rsp:E=$(.nl)"$(>)" $(.nl)$(LIBRARIES_MENTIONED_BY_FILE) $(.nl)$(LIBRARIES) $(.nl)"$(LIBRARY_OPTION)$(FINDLIBS_ST).lib" $(.nl)"$(LIBRARY_OPTION)$(FINDLIBS_SA).lib")"
        if %ERRORLEVEL% NEQ 0 EXIT %ERRORLEVEL%
    }

    actions manifest.dll
    {
        if exist "$(<[1]).manifest" (
            $(.MT) -manifest "$(<[1]).manifest" "-outputresource:$(<[1]);2"
        )
    }
}
else
{
    actions link bind DEF_FILE LIBRARIES_MENTIONED_BY_FILE
    {
        $(.LD) $(LINKFLAGS) /out:"$(<[1]:W)" /LIBPATH:"$(LINKPATH:W)" $(OPTIONS) @"@($(<[1]:W).rsp:E=$(.nl)"$(>)" $(.nl)$(LIBRARIES_MENTIONED_BY_FILE) $(.nl)$(LIBRARIES) $(.nl)"$(LIBRARY_OPTION)$(FINDLIBS_ST).lib" $(.nl)"$(LIBRARY_OPTION)$(FINDLIBS_SA).lib")"
    }

    actions manifest
    {
        if test -e "$(<[1]).manifest"; then
            $(.MT) -manifest "$(<[1]:W).manifest" "-outputresource:$(<[1]:W);1"
        fi
    }

    actions link.dll bind DEF_FILE LIBRARIES_MENTIONED_BY_FILE
    {
        $(.LD) /DLL $(LINKFLAGS) /out:"$(<[1]:W)" /IMPLIB:"$(<[2]:W)" /LIBPATH:"$(LINKPATH:W)" /def:"$(DEF_FILE)" $(OPTIONS) @"@($(<[1]:W).rsp:E=$(.nl)"$(>)" $(.nl)$(LIBRARIES_MENTIONED_BY_FILE) $(.nl)$(LIBRARIES) $(.nl)"$(LIBRARY_OPTION)$(FINDLIBS_ST).lib" $(.nl)"$(LIBRARY_OPTION)$(FINDLIBS_SA).lib")"
    }

    actions manifest.dll
    {
        if test -e "$(<[1]).manifest"; then
            $(.MT) -manifest "$(<[1]:W).manifest" "-outputresource:$(<[1]:W);2"
        fi
    }
}

# This rule sets up the pdb file that will be used when generating static
# libraries and the debug-store option is database, so that the compiler puts
# all the debug info into a single .pdb file named after the library.
#
# Poking at source targets this way is probably not clean, but it is the
# easiest approach.
#
rule archive ( targets + : sources * : properties * )
{
    PDB_NAME on $(>) = $(<[1]:S=.pdb) ;
    LOCATE on $(<[1]:S=.pdb) = [ on $(<[1]) return $(LOCATE) ] ;
}


################################################################################
#
# Classes.
#
################################################################################

class msvc-pch-generator : pch-generator
{
    import property-set ;

    rule run-pch ( project name ? : property-set : sources * )
    {
        # Searching for the header and source file in the sources.
        local pch-header ;
        local pch-source ;
        for local s in $(sources)
        {
            if [ type.is-derived [ $(s).type ] H ]
            {
                pch-header = $(s) ;
            }
            else if
                [ type.is-derived [ $(s).type ] CPP ] ||
                [ type.is-derived [ $(s).type ] C ]
            {
                pch-source = $(s) ;
            }
        }

        if ! $(pch-header)
        {
            import errors : user-error : errors.user-error ;
            errors.user-error "can not build pch without pch-header" ;
        }

        # If we do not have the PCH source - that is fine. We will just create a
        # temporary .cpp file in the action.

        local generated = [ generator.run $(project) $(name)
            : [ property-set.create
                # Passing of <pch-source> is a dirty trick, needed because
                # non-composing generators with multiple inputs are subtly
                # broken. For more detailed information see:
                # https://zigzag.cs.msu.su:7813/boost.build/ticket/111
                <pch-source>$(pch-source)
                [ $(property-set).raw ] ]
            : $(pch-header) ] ;

        local pch-file ;
        for local g in $(generated)
        {
            if [ type.is-derived [ $(g).type ] PCH ]
            {
                pch-file = $(g) ;
            }
        }

        return [ property-set.create <pch-header>$(pch-header)
            <pch-file>$(pch-file) ] $(generated) ;
    }
}


################################################################################
#
# Local rules.
#
################################################################################

# Detects versions listed as '.known-versions' by checking registry information,
# environment variables & default paths. Supports both native Windows and
# Cygwin.
#
local rule auto-detect-toolset-versions ( )
{
    if [ os.name ] in NT CYGWIN
    {
        # Get installation paths from the registry.
        for local i in $(.known-versions)
        {
            if $(.version-$(i)-reg)
            {
                local vc-path ;
                for local x in "" "Wow6432Node\\"
                {
                    vc-path += [ W32_GETREG
                        "HKEY_LOCAL_MACHINE\\SOFTWARE\\"$(x)"\\Microsoft\\"$(.version-$(i)-reg)
                        : "ProductDir" ] ;
                }

                if $(vc-path)
                {
                    vc-path = [ path.join [ path.make-NT $(vc-path[1]) ] "bin" ] ;
                    register-configuration $(i) : [ path.native $(vc-path[1]) ] ;
                }
            }
        }
    }

    # Check environment and default installation paths.
    for local i in $(.known-versions)
    {
        if ! $(i) in [ $(.versions).all ]
        {
            register-configuration $(i) : [ default-path $(i) ] ;
        }
    }
}

# Helper rule to generate a faster alternative to MSVC setup scripts.
# We used to call MSVC setup scripts directly in every action, however in
# newer MSVC versions (10.0+) they make long-lasting registry queries 
# which have a significant impact on build time.
local rule maybe-rewrite-setup ( setup-script : setup-options : version : rewrite-setup ? )
{
    local result = $(setup-script)" "$(setup-options) ;
    # At the moment we only know how to rewrite scripts with cmd shell.
    if ( [ os.name ] in NT ) && ( $(rewrite-setup) != off )
    {
        setup-script-id = b2_msvc_$(version)_$(setup-script:B) ;
        if $(setup-options)-is-not-empty
        {
            setup-script-id = $(setup-script-id)_$(setup-options) ;
        }

        if $(.$(setup-script-id))
        {
            errors.error rewriting setup script for the second time ;
        }

        local tmpdir = [ os.environ TEMP ] ;
        local replacement = [ path.native $(tmpdir)/$(setup-script-id).cmd ] ;
        if ( $(rewrite-setup) = always ) || ( ! [ path.exists $(replacement) ] )
        {
            local original-vars = [ SPLIT_BY_CHARACTERS [ SHELL set ] : "\n" ] ;
            local new-vars = [ SPLIT_BY_CHARACTERS [ SHELL "$(setup-script) $(setup-options)>nul && set" ] : "\n" ] ;
            local diff-vars = [ set.difference $(new-vars) : $(original-vars) ] ;
            if $(diff-vars)
            {
                local target = <new-setup-script>$(replacement) ;
                FILE_CONTENTS on $(target) = "SET "$(diff-vars) ;
                ALWAYS $(target) ;
                msvc.write-setup-script $(target) ;
                UPDATE_NOW $(target) : : ignore-minus-n ;
                .$(setup-script-id) = $(replacement) ;
                result = $(replacement) ;
            }
        }
        else
        {
            result = $(replacement) ;
        }
    }
    return $(result) ;
}

actions write-setup-script
{
    @($(STDOUT):E=$(FILE_CONTENTS:J=$(.nl))) > "$(<)"
}


# Local helper rule to create the vcvars setup command for given architecture
# and options.
#
local rule generate-setup-cmd ( command : parent : options * : cpu : global-setup : default-global-setup-options : default-setup )
{
    local setup-prefix = "call " ;
    local setup-suffix = " >nul"$(.nl) ;
    if ! [ os.name ] in NT
    {
        setup-prefix = "cmd.exe /S /C call " ;
        setup-suffix = " \">nul\" \"&&\" " ;
    }

    local setup-options ;
    local setup = [ feature.get-values <setup-$(cpu)> : $(options) ] ;
    
    if ! $(setup)-is-defined
    {
        if $(global-setup)-is-defined
        {
            setup = $(global-setup) ;
                        
            # If needed we can easily add using configuration flags
            # here for overriding which options get passed to the
            # global setup command for which target platform:
            # setup-options = [ feature.get-values <setup-options-$(c)> : $(options) ] ;
            setup-options ?= $(default-global-setup-options) ;
        }
        else
        {
            setup = [ locate-default-setup $(command) : $(parent) : $(default-setup) ] ;
        }
    }
    
    # Cygwin to Windows path translation.
    setup = "\""$(setup:W)"\"" ;
                
    # Append setup options to the setup name and add the final setup
    # prefix & suffix.
    setup-options ?= "" ;
                
    setup = $(setup-prefix)$(setup:J=" ")" "$(setup-options:J=" ")$(setup-suffix) ;
    return $(setup) ;
}


# Worker rule for toolset version configuration. Takes an explicit version id or
# nothing in case it should configure the default toolset version (the first
# registered one or a new 'default' one in case no toolset versions have been
# registered yet).
#
local rule configure-really ( version ? : options * )
{
    local v = $(version) ;

    # Decide what the 'default' version is.
    if ! $(v)
    {
        # Take the first registered (i.e. auto-detected) version.
        version = [ $(.versions).all ] ;
        version = $(version[1]) ;
        v = $(version) ;

        # Note: 'version' can still be empty at this point if no versions have
        # been auto-detected.
        version ?= "default" ;
    }

    # Version alias -> real version number.
    if $(.version-alias-$(version))
    {
        version = $(.version-alias-$(version)) ;
    }

    # Check whether the selected configuration is already in use.
    if $(version) in [ $(.versions).used ]
    {
        # Allow multiple 'toolset.using' calls for the same configuration if the
        # identical sets of options are used.
        if $(options) && ( $(options) != [ $(.versions).get $(version) : options ] )
        {
            import errors ;
            errors.error "MSVC toolset configuration: Toolset version"
                "'$(version)' already configured." ;
        }
    }
    else
    {
        # Register a new configuration.
        $(.versions).register $(version) ;

        # Add user-supplied to auto-detected options.
        options = [ $(.versions).get $(version) : options ] $(options) ;

        # Mark the configuration as 'used'.
        $(.versions).use $(version) ;

        # Generate conditions and save them.
        local conditions = [ common.check-init-parameters msvc : version $(v) ]
            ;

        $(.versions).set $(version) : conditions : $(conditions) ;

        local command = [ feature.get-values <command> : $(options) ] ;

        # If version is specified, we try to search first in default paths, and
        # only then in PATH.
        command = [ common.get-invocation-command msvc : cl.exe : $(command) :
            [ default-paths $(version) ] : $(version) ] ;

        common.handle-options msvc : $(conditions) : $(command) : $(options) ;

        if ! $(version)
        {
            # Even if version is not explicitly specified, try to detect the
            # version from the path.
            # FIXME: We currently detect both Microsoft Visual Studio 9.0 and
            # 9.0express as 9.0 here.
            if [ MATCH "(Microsoft Visual Studio 14)" : $(command) ]
            {
                version = 14.0 ;
            }
            else if [ MATCH "(Microsoft Visual Studio 12)" : $(command) ]
            {
                version = 12.0 ;
            }
            else if [ MATCH "(Microsoft Visual Studio 11)" : $(command) ]
            {
                version = 11.0 ;
            }
            else if [ MATCH "(Microsoft Visual Studio 10)" : $(command) ]
            {
                version = 10.0 ;
            }
            else if [ MATCH "(Microsoft Visual Studio 9)" : $(command) ]
            {
                version = 9.0 ;
            }
            else if [ MATCH "(Microsoft Visual Studio 8)" : $(command) ]
            {
                version = 8.0 ;
            }
            else if [ MATCH "(NET 2003[\/\\]VC7)" : $(command) ]
            {
                version = 7.1 ;
            }
            else if [ MATCH "(Microsoft Visual C\\+\\+ Toolkit 2003)" :
                $(command) ]
            {
                version = 7.1toolkit ;
            }
            else if [ MATCH "(.NET[\/\\]VC7)" : $(command) ]
            {
                version = 7.0 ;
            }
            else
            {
                version = 6.0 ;
            }
        }

        # Generate and register setup command.

        local below-8.0 = [ MATCH ^([67]\\.) : $(version) ] ;
        if $(version) < 11
        {
            local below-11.0 = true ;
        }
        
        local cpu = i386 amd64 ia64 arm ;
        if $(below-8.0)
        {
            cpu = i386 ;
        }
        if $(below-11.0)
        {
            cpu = i386 amd64 ia64 ;
        }
        
        local setup-amd64 ;
        local setup-i386 ;
        local setup-ia64 ;
        local setup-arm ;
        local setup-phone-i386 ;
        local setup-phone-arm ;

        if $(command)
        {
            # TODO: Note that if we specify a non-existant toolset version then
            # this rule may find and use a corresponding compiler executable
            # belonging to an incorrect toolset version. For example, if you
            # have only MSVC 7.1 installed, have its executable on the path and
            # specify you want Boost Build to use MSVC 9.0, then you want Boost
            # Build to report an error but this may cause it to silently use the
            # MSVC 7.1 compiler even though it thinks it is using the msvc-9.0
            # toolset version.
            command = [ common.get-absolute-tool-path $(command[-1]) ] ;
        }

        if $(command)
        {
            local parent = [ path.make $(command) ] ;
            parent = [ path.parent $(parent) ] ;
            parent = [ path.native $(parent) ] ;

            # Setup will be used if the command name has been specified. If
            # setup is not specified explicitly then a default setup script will
            # be used instead. Setup scripts may be global or architecture/
            # /platform/cpu specific. Setup options are used only in case of
            # global setup scripts.

            # Default setup scripts provided with different VC distributions:
            #
            #   VC 7.1 had only the vcvars32.bat script specific to 32 bit i386
            # builds. It was located in the bin folder for the regular version
            # and in the root folder for the free VC 7.1 tools.
            #
            #   Later 8.0 & 9.0 versions introduce separate platform specific
            # vcvars*.bat scripts (e.g. 32 bit, 64 bit AMD or 64 bit Itanium)
            # located in or under the bin folder. Most also include a global
            # vcvarsall.bat helper script located in the root folder which runs
            # one of the aforementioned vcvars*.bat scripts based on the options
            # passed to it. So far only the version coming with some PlatformSDK
            # distributions does not include this top level script but to
            # support those we need to fall back to using the worker scripts
            # directly in case the top level script can not be found.

            local global-setup = [ feature.get-values <setup> : $(options) ] ;
            global-setup = $(global-setup[1]) ;
            local global-setup-phone = $(global-setup) ;
            if ! $(below-8.0)
            {
                global-setup ?= [ locate-default-setup $(command) : $(parent) :
                    vcvarsall.bat ] ;
            }

            local default-setup-amd64 = vcvarsx86_amd64.bat ;
            local default-setup-i386  = vcvars32.bat ;
            local default-setup-ia64  = vcvarsx86_ia64.bat ;
            local default-setup-arm   = vcvarsx86_arm.bat ;
            local default-setup-phone-i386 = vcvarsphonex86.bat ;
            local default-setup-phone-arm = vcvarsphonex86_arm.bat ;

            # http://msdn2.microsoft.com/en-us/library/x4d2c09s(VS.80).aspx and
            # http://msdn2.microsoft.com/en-us/library/x4d2c09s(vs.90).aspx
            # mention an x86_IPF option, that seems to be a documentation bug
            # and x86_ia64 is the correct option.
            local default-global-setup-options-amd64 = x86_amd64 ;
            local default-global-setup-options-i386  = x86 ;
            local default-global-setup-options-ia64  = x86_ia64 ;
            local default-global-setup-options-arm   = x86_arm ;

            # When using 64-bit Windows, and targeting 64-bit, it is possible to
            # use a native 64-bit compiler, selected by the "amd64" & "ia64"
            # parameters to vcvarsall.bat. There are two variables we can use --
            # PROCESSOR_ARCHITECTURE and PROCESSOR_IDENTIFIER. The first is
            # 'x86' when running 32-bit Windows, no matter which processor is
            # used, and 'AMD64' on 64-bit windows on x86 (either AMD64 or EM64T)
            # Windows.
            #
            if [ MATCH ^(AMD64) : [ os.environ PROCESSOR_ARCHITECTURE ] ]
            {
                default-global-setup-options-amd64 = amd64 ;
            }
            # TODO: The same 'native compiler usage' should be implemented for
            # the Itanium platform by using the "ia64" parameter. For this
            # though we need someone with access to this platform who can find
            # out how to correctly detect this case.
            else if $(somehow-detect-the-itanium-platform)
            {
                default-global-setup-options-ia64 = ia64 ;
            }

            for local c in $(cpu)
            {
                setup-$(c) = [ generate-setup-cmd $(command) : $(parent) : $(options) : $(c) : $(global-setup) : $(default-global-setup-options-$(c)) : $(default-setup-$(c)) ] ;
            }
            
            # Windows phone has different setup scripts, located in a different directory hierarchy.
            # The 11.0 toolset can target Windows Phone 8.0 and the 12.0 toolset can target Windows Phone 8.1,
            # each of which have a different directory for their vcvars setup scripts.
            if ! $(below-11.0)
            {
                local phone-parent = [ path.native [ path.join $(parent) WPSDK ] ] ;
                local phone-directory = $(phone-parent) ;
                if [ MATCH "(11.0)" : $(version) ]
                {
                    phone-directory = [ path.native [ path.join $(phone-directory) WP80 ] ] ;
                }
                else if [ MATCH "(12.0)" : $(version) ]
                {
                    phone-directory = [ path.native [ path.join $(phone-directory) WP81 ] ] ;
                }
                global-setup-phone ?= [ locate-default-setup $(phone-directory) : $(phone-parent) : vcvarsphoneall.bat ] ;
                
                # i386 CPU is for the Windows Phone emulator in Visual Studio.
                local phone-cpu = i386 arm ;
                for local c in $(phone-cpu)
                {
                    setup-phone-$(c) = [ generate-setup-cmd $(phone-directory) : $(phone-parent) : $(options) : $(c) : $(global-setup-phone) : $(default-global-setup-options-$(c)) : $(default-setup-phone-$(c)) ] ;
                }
<<<<<<< HEAD
=======

                # Cygwin to Windows path translation.
                setup-$(c) = "\""$(setup-$(c):W)"\"" ;

                # Append setup options to the setup name and add the final setup
                # prefix & suffix.
                setup-options ?= "" ;
                local rewrite = [ feature.get-values <rewrite-setup-scripts> : $(options) ] ;
                setup-$(c) = [ maybe-rewrite-setup $(setup-$(c):J=" ") : $(setup-options:J=" ") : $(version) : $(rewrite) ] ;
                setup-$(c) = $(setup-prefix)$(setup-$(c))$(setup-suffix) ;
>>>>>>> 02fee367
            }
        }

        # Get tool names (if any) and finish setup.

        compiler = [ feature.get-values <compiler> : $(options) ] ;
        compiler ?= cl ;

        linker = [ feature.get-values <linker> : $(options) ] ;
        linker ?= link ;

        resource-compiler = [ feature.get-values <resource-compiler> : $(options) ] ;
        resource-compiler ?= rc ;

        # Turn on some options for i386 assembler
        #  -coff  generate COFF format object file (compatible with cl.exe output)
        local default-assembler-amd64 = ml64 ;
        local default-assembler-i386  = "ml -coff" ;
        local default-assembler-ia64  = ias ;
        local default-assembler-ia64  = armasm ;

        assembler = [ feature.get-values <assembler> : $(options) ] ;

        idl-compiler = [ feature.get-values <idl-compiler> : $(options) ] ;
        idl-compiler ?= midl ;

        mc-compiler = [ feature.get-values <mc-compiler> : $(options) ] ;
        mc-compiler ?= mc ;

        manifest-tool = [ feature.get-values <manifest-tool> : $(options) ] ;
        manifest-tool ?= mt ;

        local cc-filter = [ feature.get-values <compiler-filter> : $(options) ]
            ;

        for local c in $(cpu)
        {
            # Setup script is not required in some configurations.
            setup-$(c) ?= "" ;

            local cpu-conditions = $(conditions)/$(.cpu-arch-$(c)) ;

            if $(.debug-configuration)
            {
                for local cpu-condition in $(cpu-conditions)
                {
                    ECHO "notice: [msvc-cfg] condition: '$(cpu-condition)', setup: '$(setup-$(c))'" ;
                }
            }

            local cpu-assembler = $(assembler) ;
            cpu-assembler ?= $(default-assembler-$(c)) ;

            toolset.flags msvc.compile .RC  <windows-api>$(api)/$(cpu-conditions) : $(setup-$(c))$(resource-compiler) ;
            toolset.flags msvc.compile .IDL <windows-api>$(api)/$(cpu-conditions) : $(setup-$(c))$(idl-compiler) ;
            toolset.flags msvc.compile .MC  <windows-api>$(api)/$(cpu-conditions) : $(setup-$(c))$(mc-compiler) ;
            toolset.flags msvc.link    .MT  <windows-api>$(api)/$(cpu-conditions) : $(setup-$(c))$(manifest-tool) -nologo ;

            for api in desktop store phone
            {
                local setup-script = $(setup-$(c)) ;
                if $(api) = phone
                {
                    setup-script = $(setup-phone-$(c)) ;
                }
                toolset.flags msvc.compile .CC  <windows-api>$(api)/$(cpu-conditions) : $(setup-script)$(compiler) /Zm800 -nologo ;
                toolset.flags msvc.compile .ASM <windows-api>$(api)/$(cpu-conditions) : $(setup-script)$(cpu-assembler) -nologo ;
                toolset.flags msvc.link    .LD  <windows-api>$(api)/$(cpu-conditions) : $(setup-script)$(linker) /NOLOGO /INCREMENTAL:NO ;
                toolset.flags msvc.archive .LD  <windows-api>$(api)/$(cpu-conditions) : $(setup-script)$(linker) /lib /NOLOGO  ;
            }

            if $(cc-filter)
            {
                toolset.flags msvc .CC.FILTER $(cpu-conditions) : "|" $(cc-filter) ;
            }
        }

        # Set version-specific flags.
        configure-version-specific msvc : $(version) : $(conditions) ;
    }
}


# Returns the default installation path for the given version.
#
local rule default-path ( version )
{
    # Use auto-detected path if possible.
    local path = [ feature.get-values <command> : [ $(.versions).get $(version)
        : options ] ] ;

    if $(path)
    {
        path = $(path:D) ;
    }
    else
    {
        # Check environment.
        if $(.version-$(version)-env)
        {
            local vc-path = [ os.environ $(.version-$(version)-env) ] ;
            if $(vc-path)
            {
                vc-path = [ path.make $(vc-path) ] ;
                vc-path = [ path.join $(vc-path) $(.version-$(version)-envpath) ] ;
                vc-path = [ path.native $(vc-path) ] ;

                path = $(vc-path) ;
            }
        }

        # Check default path.
        if ! $(path) && $(.version-$(version)-path)
        {
            path = [ path.native [ path.join $(.ProgramFiles) $(.version-$(version)-path) ] ] ;
        }
    }

    return $(path) ;
}


# Returns either the default installation path (if 'version' is not empty) or
# list of all known default paths (if no version is given)
#
local rule default-paths ( version ? )
{
    local possible-paths ;

    if $(version)
    {
        possible-paths += [ default-path $(version) ] ;
    }
    else
    {
        for local i in $(.known-versions)
        {
            possible-paths += [ default-path $(i) ] ;
        }
    }

    return $(possible-paths) ;
}


rule get-rspline ( target : lang-opt )
{
    CC_RSPLINE on $(target) = [ on $(target) return $(lang-opt) -U$(UNDEFS)
        $(CFLAGS) $(C++FLAGS) $(OPTIONS) -c $(.nl)-D$(DEFINES)
        $(.nl)\"-I$(INCLUDES:W)\" ] ;
}

class msvc-linking-generator : linking-generator
{
    # Calls the base version.  If necessary, also create a target for the
    # manifest file.specifying source's name as the name of the created
    # target. As result, the PCH will be named whatever.hpp.gch, and not
    # whatever.gch.
    rule generated-targets ( sources + : property-set : project name ? )
    {
        local result = [ linking-generator.generated-targets $(sources)
          : $(property-set) : $(project) $(name) ] ;

        if $(result)
        {
            local name-main = [ $(result[0]).name ] ;
            local action = [ $(result[0]).action ] ;

            if [ $(property-set).get <debug-symbols> ] = "on"
            {
                # We force the exact name on PDB. The reason is tagging -- the
                # tag rule may reasonably special case some target types, like
                # SHARED_LIB. The tag rule will not catch PDBs, and it cannot
                # even easily figure out if a PDB is paired with a SHARED_LIB,
                # EXE or something else. Because PDBs always get the same name
                # as the main target, with .pdb as extension, just force it.
                local target = [ class.new file-target $(name-main:S=.pdb) exact
                    : PDB : $(project) : $(action) ] ;
                local registered-target = [ virtual-target.register $(target) ]
                    ;
                if $(target) != $(registered-target)
                {
                    $(action).replace-targets $(target) : $(registered-target) ;
                }
                result += $(registered-target) ;
            }

            if [ $(property-set).get <embed-manifest> ] = "off"
            {
                # Manifest is an evil target. It has .manifest appened to the
                # name of the main target, including extension, e.g.
                # a.exe.manifest. We use the 'exact' name to achieve this
                # effect.
                local target = [ class.new file-target $(name-main).manifest
                    exact : MANIFEST : $(project) : $(action) ] ;
                local registered-target = [ virtual-target.register $(target) ]
                    ;
                if $(target) != $(registered-target)
                {
                    $(action).replace-targets $(target) : $(registered-target) ;
                }
                result += $(registered-target) ;
            }
        }
        return $(result) ;
    }
}


# Unsafe worker rule for the register-toolset() rule. Must not be called
# multiple times.
#
local rule register-toolset-really ( )
{
    feature.extend toolset : msvc ;

    # Intel and msvc supposedly have link-compatible objects.
    feature.subfeature toolset msvc : vendor : intel : propagated optional ;

    # Inherit MIDL flags.
    toolset.inherit-flags msvc : midl ;

    # Inherit MC flags.
    toolset.inherit-flags msvc : mc ;

    # Dynamic runtime comes only in MT flavour.
    toolset.add-requirements
        <toolset>msvc,<runtime-link>shared:<threading>multi ;

    # Declare msvc toolset specific features.
    {
        feature.feature debug-store : object database : propagated ;
        feature.feature pch-source  :                 : dependency free ;
    }

    # Declare generators.
    {
        # TODO: Is it possible to combine these? Make the generators
        # non-composing so that they do not convert each source into a separate
        # .rsp file.
        generators.register [ new msvc-linking-generator msvc.link :
            OBJ SEARCHED_LIB STATIC_LIB IMPORT_LIB : EXE : <toolset>msvc ] ;
        generators.register [ new msvc-linking-generator msvc.link.dll :
            OBJ SEARCHED_LIB STATIC_LIB IMPORT_LIB : SHARED_LIB IMPORT_LIB :
            <toolset>msvc ] ;

        generators.register-archiver msvc.archive : OBJ : STATIC_LIB : <toolset>msvc ;
        generators.register-c-compiler msvc.compile.c++ : CPP : OBJ : <toolset>msvc ;
        generators.register-c-compiler msvc.compile.c : C : OBJ : <toolset>msvc ;
        generators.register-c-compiler msvc.compile.c++.preprocess : CPP : PREPROCESSED_CPP : <toolset>msvc ;
        generators.register-c-compiler msvc.compile.c.preprocess : C : PREPROCESSED_C : <toolset>msvc ;

        # Using 'register-c-compiler' adds the build directory to INCLUDES.
        generators.register-c-compiler msvc.compile.rc : RC : OBJ(%_res) : <toolset>msvc ;
        generators.override msvc.compile.rc : rc.compile.resource ;
        generators.register-standard msvc.compile.asm : ASM : OBJ : <toolset>msvc ;

        generators.register-c-compiler msvc.compile.idl : IDL : MSTYPELIB H C(%_i) C(%_proxy) C(%_dlldata) : <toolset>msvc ;
        generators.override msvc.compile.idl : midl.compile.idl ;

        generators.register-standard msvc.compile.mc : MC : H RC : <toolset>msvc ;
        generators.override msvc.compile.mc : mc.compile ;

        # Note: the 'H' source type will catch both '.h' and '.hpp' headers as
        # the latter have their HPP type derived from H. The type of compilation
        # is determined entirely by the destination type.
        generators.register [ new msvc-pch-generator msvc.compile.c.pch   : H :   C_PCH OBJ : <pch>on <toolset>msvc ] ;
        generators.register [ new msvc-pch-generator msvc.compile.c++.pch : H : CPP_PCH OBJ : <pch>on <toolset>msvc ] ;

        generators.override msvc.compile.c.pch   : pch.default-c-pch-generator ;
        generators.override msvc.compile.c++.pch : pch.default-cpp-pch-generator ;
    }

    toolset.flags msvc.compile PCH_FILE   <pch>on : <pch-file>   ;
    toolset.flags msvc.compile PCH_SOURCE <pch>on : <pch-source> ;
    toolset.flags msvc.compile PCH_HEADER <pch>on : <pch-header> ;

    #
    # Declare flags for compilation.
    #

    toolset.flags msvc.compile CFLAGS <optimization>speed : /O2 ;
    toolset.flags msvc.compile CFLAGS <optimization>space : /O1 ;

    toolset.flags msvc.compile CFLAGS $(.cpu-arch-ia64)/<instruction-set>$(.cpu-type-itanium) : /G1 ;
    toolset.flags msvc.compile CFLAGS $(.cpu-arch-ia64)/<instruction-set>$(.cpu-type-itanium2) : /G2 ;

    toolset.flags msvc.compile CFLAGS <debug-symbols>on/<debug-store>object : /Z7 ;
    toolset.flags msvc.compile CFLAGS <debug-symbols>on/<debug-store>database : /Zi ;
    toolset.flags msvc.compile CFLAGS <optimization>off : /Od ;
    toolset.flags msvc.compile CFLAGS <inlining>off : /Ob0 ;
    toolset.flags msvc.compile CFLAGS <inlining>on : /Ob1 ;
    toolset.flags msvc.compile CFLAGS <inlining>full : /Ob2 ;

    toolset.flags msvc.compile CFLAGS <warnings>on : /W3 ;
    toolset.flags msvc.compile CFLAGS <warnings>off : /W0 ;
    toolset.flags msvc.compile CFLAGS <warnings>all : /W4 ;
    toolset.flags msvc.compile CFLAGS <warnings-as-errors>on : /WX ;

    toolset.flags msvc.compile C++FLAGS  <exception-handling>on/<asynch-exceptions>off/<extern-c-nothrow>off : /EHs ;
    toolset.flags msvc.compile C++FLAGS  <exception-handling>on/<asynch-exceptions>off/<extern-c-nothrow>on : /EHsc ;
    toolset.flags msvc.compile C++FLAGS  <exception-handling>on/<asynch-exceptions>on/<extern-c-nothrow>off : /EHa ;
    toolset.flags msvc.compile C++FLAGS  <exception-handling>on/<asynch-exceptions>on/<extern-c-nothrow>on : /EHac ;

    # By default 8.0 enables rtti support while prior versions disabled it. We
    # simply enable or disable it explicitly so we do not have to depend on this
    # default behaviour.
    toolset.flags msvc.compile CFLAGS <rtti>on : /GR ;
    toolset.flags msvc.compile CFLAGS <rtti>off : /GR- ;
    toolset.flags msvc.compile CFLAGS <runtime-debugging>off/<runtime-link>shared : /MD ;
    toolset.flags msvc.compile CFLAGS <runtime-debugging>on/<runtime-link>shared : /MDd ;

    toolset.flags msvc.compile CFLAGS <runtime-debugging>off/<runtime-link>static/<threading>multi : /MT ;
    toolset.flags msvc.compile CFLAGS <runtime-debugging>on/<runtime-link>static/<threading>multi : /MTd ;

    toolset.flags msvc.compile OPTIONS <cflags> : ;
    toolset.flags msvc.compile.c++ OPTIONS <cxxflags> : ;

    toolset.flags msvc.compile PDB_CFLAG <debug-symbols>on/<debug-store>database : /Fd ;

    toolset.flags msvc.compile DEFINES <define> ;
    toolset.flags msvc.compile UNDEFS <undef> ;
    toolset.flags msvc.compile INCLUDES <include> ;

    # Declare flags for the assembler.
    toolset.flags msvc.compile.asm USER_ASMFLAGS <asmflags> ;

    toolset.flags msvc.compile.asm ASMFLAGS <debug-symbols>on : "/Zi /Zd" ;

    toolset.flags msvc.compile.asm ASMFLAGS <warnings>on : /W3 ;
    toolset.flags msvc.compile.asm ASMFLAGS <warnings>off : /W0 ;
    toolset.flags msvc.compile.asm ASMFLAGS <warnings>all : /W4 ;
    toolset.flags msvc.compile.asm ASMFLAGS <warnings-as-errors>on : /WX ;

    toolset.flags msvc.compile.asm DEFINES <define> ;

    # Declare flags for linking.
    {
        toolset.flags msvc.link PDB_LINKFLAG <debug-symbols>on/<debug-store>database : /PDB: ;  # not used yet
        toolset.flags msvc.link LINKFLAGS <debug-symbols>on : /DEBUG ;
        toolset.flags msvc.link DEF_FILE <def-file> ;

        # The linker disables the default optimizations when using /DEBUG so we
        # have to enable them manually for release builds with debug symbols.
        toolset.flags msvc LINKFLAGS <debug-symbols>on/<runtime-debugging>off : /OPT:REF,ICF ;

        toolset.flags msvc LINKFLAGS <user-interface>console : /subsystem:console ;
        toolset.flags msvc LINKFLAGS <user-interface>gui : /subsystem:windows ;
        toolset.flags msvc LINKFLAGS <user-interface>wince : /subsystem:windowsce ;
        toolset.flags msvc LINKFLAGS <user-interface>native : /subsystem:native ;
        toolset.flags msvc LINKFLAGS <user-interface>auto : /subsystem:posix ;

        toolset.flags msvc.link OPTIONS <linkflags> ;
        toolset.flags msvc.link LINKPATH <library-path> ;

        toolset.flags msvc.link FINDLIBS_ST <find-static-library> ;
        toolset.flags msvc.link FINDLIBS_SA <find-shared-library> ;
        toolset.flags msvc.link LIBRARY_OPTION <toolset>msvc : "" : unchecked ;
        toolset.flags msvc.link LIBRARIES_MENTIONED_BY_FILE : <library-file> ;
    }

    toolset.flags msvc.archive AROPTIONS <archiveflags> ;
}


# Locates the requested setup script under the given folder and returns its full
# path or nothing in case the script can not be found. In case multiple scripts
# are found only the first one is returned.
#
# TODO: There used to exist a code comment for the msvc.init rule stating that
# we do not correctly detect the location of the vcvars32.bat setup script for
# the free VC7.1 tools in case user explicitly provides a path. This should be
# tested or simply remove this whole comment in case this toolset version is no
# longer important.
#
local rule locate-default-setup ( command : parent : setup-name )
{
    local result = [ GLOB $(command) $(parent) : $(setup-name) ] ;
    if $(result[1])
    {
        return $(result[1]) ;
    }
}


# Validates given path, registers found configuration and prints debug
# information about it.
#
local rule register-configuration ( version : path ? )
{
    if $(path)
    {
        local command = [ GLOB $(path) : cl.exe ] ;

        if $(command)
        {
            if $(.debug-configuration)
            {
                ECHO notice: [msvc-cfg] msvc-$(version) detected, command:
                    '$(command)' ;
            }

            $(.versions).register $(version) ;
            $(.versions).set $(version) : options : <command>$(command) ;
        }
    }
}


################################################################################
#
#   Startup code executed when loading this module.
#
################################################################################

if [ MATCH (--debug-configuration) : [ modules.peek : ARGV ] ]
{
    .debug-configuration = true ;
}

# Miscellaneous constants.
.RM = [ common.rm-command ] ;
.nl = "
" ;
.ProgramFiles = [ path.make [ common.get-program-files-dir ] ] ;
.escaped-double-quote = "\"" ;
.TOUCH_FILE = [ common.file-touch-command ] ;

# List of all registered configurations.
.versions = [ new configurations ] ;

# Supported CPU architectures.
.cpu-arch-i386 =
    <architecture>/<address-model>
    <architecture>/<address-model>32
    <architecture>x86/<address-model>
    <architecture>x86/<address-model>32 ;

.cpu-arch-amd64 =
    <architecture>/<address-model>64
    <architecture>x86/<address-model>64 ;

.cpu-arch-ia64 =
    <architecture>ia64/<address-model>
    <architecture>ia64/<address-model>64 ;

.cpu-arch-arm =
    <architecture>arm/<address-model>
    <architecture>arm/<address-model>32 ;


# Supported CPU types (only Itanium optimization options are supported from
# VC++ 2005 on). See
# http://msdn2.microsoft.com/en-us/library/h66s5s0e(vs.90).aspx for more
# detailed information.
.cpu-type-g5       = i586 pentium pentium-mmx ;
.cpu-type-g6       = i686 pentiumpro pentium2 pentium3 pentium3m pentium-m k6
                     k6-2 k6-3 winchip-c6 winchip2 c3 c3-2 ;
.cpu-type-em64t    = prescott nocona core2 corei7 corei7-avx core-avx-i
                     conroe conroe-xe conroe-l allendale merom
                     merom-xe kentsfield kentsfield-xe penryn wolfdale
                     yorksfield nehalem sandy-bridge ivy-bridge haswell ;
.cpu-type-amd64    = k8 opteron athlon64 athlon-fx k8-sse3 opteron-sse3
                     athlon64-sse3 amdfam10 barcelona bdver1 bdver2 bdver3
                     btver1 btver2 ;
.cpu-type-g7       = pentium4 pentium4m athlon athlon-tbird athlon-4 athlon-xp
                     athlon-mp $(.cpu-type-em64t) $(.cpu-type-amd64) ;
.cpu-type-itanium  = itanium itanium1 merced ;
.cpu-type-itanium2 = itanium2 mckinley ;
.cpu-type-arm      = armv2 armv2a armv3 armv3m armv4 armv4t armv5 armv5t armv5te armv6 armv6j iwmmxt ep9312
                     armv7 armv7s ;

# Known toolset versions, in order of preference.
.known-versions = 14.0 12.0 11.0 10.0 10.0express 9.0 9.0express 8.0 8.0express 7.1
    7.1toolkit 7.0 6.0 ;

# Version aliases.
.version-alias-6 = 6.0 ;
.version-alias-6.5 = 6.0 ;
.version-alias-7 = 7.0 ;
.version-alias-8 = 8.0 ;
.version-alias-9 = 9.0 ;
.version-alias-10 = 10.0 ;
.version-alias-11 = 11.0 ;
.version-alias-12 = 12.0 ;
.version-alias-14 = 14.0 ;

# Names of registry keys containing the Visual C++ installation path (relative
# to "HKEY_LOCAL_MACHINE\SOFTWARE\\Microsoft").
.version-6.0-reg = "VisualStudio\\6.0\\Setup\\Microsoft Visual C++" ;
.version-7.0-reg = "VisualStudio\\7.0\\Setup\\VC" ;
.version-7.1-reg = "VisualStudio\\7.1\\Setup\\VC" ;
.version-8.0-reg = "VisualStudio\\8.0\\Setup\\VC" ;
.version-8.0express-reg = "VCExpress\\8.0\\Setup\\VC" ;
.version-9.0-reg = "VisualStudio\\9.0\\Setup\\VC" ;
.version-9.0express-reg = "VCExpress\\9.0\\Setup\\VC" ;
.version-10.0-reg = "VisualStudio\\10.0\\Setup\\VC" ;
.version-10.0express-reg = "VCExpress\\10.0\\Setup\\VC" ;
.version-11.0-reg = "VisualStudio\\11.0\\Setup\\VC" ;
.version-12.0-reg = "VisualStudio\\12.0\\Setup\\VC" ;
.version-14.0-reg = "VisualStudio\\14.0\\Setup\\VC" ;

# Visual C++ Toolkit 2003 does not store its installation path in the registry.
# The environment variable 'VCToolkitInstallDir' and the default installation
# path will be checked instead.
.version-7.1toolkit-path    = "Microsoft Visual C++ Toolkit 2003" "bin" ;
.version-7.1toolkit-env     = VCToolkitInstallDir ;

# Path to the folder containing "cl.exe" relative to the value of the
# corresponding environment variable.
.version-7.1toolkit-envpath = "bin" ;


# Auto-detect all the available msvc installations on the system.
auto-detect-toolset-versions ;


# And finally trigger the actual Boost Build toolset registration.
register-toolset ;<|MERGE_RESOLUTION|>--- conflicted
+++ resolved
@@ -762,7 +762,7 @@
 # Local helper rule to create the vcvars setup command for given architecture
 # and options.
 #
-local rule generate-setup-cmd ( command : parent : options * : cpu : global-setup : default-global-setup-options : default-setup )
+local rule generate-setup-cmd ( version : command : parent : options * : cpu : global-setup : default-global-setup-options : default-setup )
 {
     local setup-prefix = "call " ;
     local setup-suffix = " >nul"$(.nl) ;
@@ -795,12 +795,14 @@
     
     # Cygwin to Windows path translation.
     setup = "\""$(setup:W)"\"" ;
-                
+
     # Append setup options to the setup name and add the final setup
     # prefix & suffix.
     setup-options ?= "" ;
-                
-    setup = $(setup-prefix)$(setup:J=" ")" "$(setup-options:J=" ")$(setup-suffix) ;
+    local rewrite = [ feature.get-values <rewrite-setup-scripts> : $(options) ] ;
+    setup = [ maybe-rewrite-setup $(setup:J=" ") : $(setup-options:J=" ") : $(version) : $(rewrite) ] ;
+    setup = $(setup-prefix)$(setup)$(setup-suffix) ;
+    
     return $(setup) ;
 }
 
@@ -1034,7 +1036,7 @@
 
             for local c in $(cpu)
             {
-                setup-$(c) = [ generate-setup-cmd $(command) : $(parent) : $(options) : $(c) : $(global-setup) : $(default-global-setup-options-$(c)) : $(default-setup-$(c)) ] ;
+                setup-$(c) = [ generate-setup-cmd $(version) : $(command) : $(parent) : $(options) : $(c) : $(global-setup) : $(default-global-setup-options-$(c)) : $(default-setup-$(c)) ] ;
             }
             
             # Windows phone has different setup scripts, located in a different directory hierarchy.
@@ -1043,36 +1045,28 @@
             if ! $(below-11.0)
             {
                 local phone-parent = [ path.native [ path.join $(parent) WPSDK ] ] ;
-                local phone-directory = $(phone-parent) ;
+                local phone-directory ;
                 if [ MATCH "(11.0)" : $(version) ]
                 {
-                    phone-directory = [ path.native [ path.join $(phone-directory) WP80 ] ] ;
+                    phone-directory = [ path.native [ path.join $(phone-parent) WP80 ] ] ;
                 }
                 else if [ MATCH "(12.0)" : $(version) ]
                 {
-                    phone-directory = [ path.native [ path.join $(phone-directory) WP81 ] ] ;
+                    phone-directory = [ path.native [ path.join $(phone-parent) WP81 ] ] ;
                 }
-                global-setup-phone ?= [ locate-default-setup $(phone-directory) : $(phone-parent) : vcvarsphoneall.bat ] ;
                 
-                # i386 CPU is for the Windows Phone emulator in Visual Studio.
-                local phone-cpu = i386 arm ;
-                for local c in $(phone-cpu)
+                # If phone-directory is not set then this VS version doesn't support Windows Phone.
+                if $(phone-directory)-is-defined
                 {
-                    setup-phone-$(c) = [ generate-setup-cmd $(phone-directory) : $(phone-parent) : $(options) : $(c) : $(global-setup-phone) : $(default-global-setup-options-$(c)) : $(default-setup-phone-$(c)) ] ;
+                    global-setup-phone ?= [ locate-default-setup $(phone-directory) : $(phone-parent) : vcvarsphoneall.bat ] ;
+                
+                    # i386 CPU is for the Windows Phone emulator in Visual Studio.
+                    local phone-cpu = i386 arm ;
+                    for local c in $(phone-cpu)
+                    {
+                        setup-phone-$(c) = [ generate-setup-cmd $(version) : $(phone-directory) : $(phone-parent) : $(options) : $(c) : $(global-setup-phone) : $(default-global-setup-options-$(c)) : $(default-setup-phone-$(c)) ] ;
+                    }
                 }
-<<<<<<< HEAD
-=======
-
-                # Cygwin to Windows path translation.
-                setup-$(c) = "\""$(setup-$(c):W)"\"" ;
-
-                # Append setup options to the setup name and add the final setup
-                # prefix & suffix.
-                setup-options ?= "" ;
-                local rewrite = [ feature.get-values <rewrite-setup-scripts> : $(options) ] ;
-                setup-$(c) = [ maybe-rewrite-setup $(setup-$(c):J=" ") : $(setup-options:J=" ") : $(version) : $(rewrite) ] ;
-                setup-$(c) = $(setup-prefix)$(setup-$(c))$(setup-suffix) ;
->>>>>>> 02fee367
             }
         }
 
