# Copyright (c) 2003 David Abrahams.
# Copyright (c) 2005 Vladimir Prus.
# Copyright (c) 2005 Alexey Pakhunov.
# Copyright (c) 2006 Bojan Resnik.
# Copyright (c) 2006 Ilya Sokolov.
# Copyright (c) 2007 Rene Rivera
# Copyright (c) 2008 Jurko Gospodnetic
#
# Use, modification and distribution is subject to the Boost Software
# License Version 1.0. (See accompanying file LICENSE_1_0.txt or
# http://www.boost.org/LICENSE_1_0.txt)

################################################################################
#
# MSVC Boost Build toolset module.
# --------------------------------
#
# All toolset versions need to have their location either auto-detected or
# explicitly specified except for the special 'default' version that expects the
# environment to find the needed tools or report an error.
#
################################################################################

import "class" : new ;
import common ;
import errors ;
import feature ;
import generators ;
import mc ;
import midl ;
import os ;
import path ;
import pch ;
import property ;
import rc ;
import toolset ;
import type ;

<<<<<<< HEAD
=======

type.register MANIFEST : manifest ;
feature.feature embed-manifest : on off : incidental propagated ;
>>>>>>> 69ab3b55

################################################################################
#
# Public rules.
#
################################################################################

# Initialize a specific toolset version configuration. As the result, path to
# compiler and, possible, program names are set up, and will be used when that
# version of compiler is requested. For example, you might have:
#
#    using msvc : 6.5 : cl.exe ;
#    using msvc : 7.0 : Y:/foo/bar/cl.exe ;
#
# The version parameter may be ommited:
#
#    using msvc : : Z:/foo/bar/cl.exe ;
#
# The following keywords have special meanings when specified as versions:
#   - all     - all detected but not yet used versions will be marked as used
#               with their default options.
#   - default - this is an equivalent to an empty version.
#
# Depending on a supplied version, detected configurations and presence 'cl.exe'
# in the path different results may be achieved. The following table describes
# the possible scenarios:
#
#                                      Nothing            "x.y"
# Passed   Nothing       "x.y"         detected,          detected,
# version  detected      detected      cl.exe in path     cl.exe in path
#
# default  Error         Use "x.y"     Create "default"   Use "x.y"
# all      None          Use all       None               Use all
# x.y      -             Use "x.y"     -                  Use "x.y"
# a.b      Error         Error         Create "a.b"       Create "a.b"
#
# "x.y" - refers to a detected version;
# "a.b" - refers to an undetected version.
#
# FIXME: Currently the command parameter and the <compiler> property parameter
# seem to overlap in duties. Remove this duplication. This seems to be related
# to why someone started preparing to replace init with configure rules.
#
rule init (
    # The msvc version being configured. When omitted the tools invoked when no
    # explicit version is given will be configured.
    version ?

    # The command used to invoke the compiler. If not specified:
    #   - if version is given, default location for that version will be
    #     searched
    #
    #   - if version is not given, default locations for MSVC 9.0, 8.0, 7.1, 7.0
    #     and 6.* will be searched
    #
    #   - if compiler is not found in the default locations, PATH will be
    #     searched.
    : command *

    # Options may include:
    #
    #     All options shared by multiple toolset types as handled by the
    #   common.handle-options() rule, e.g. <cflags>, <compileflags>, <cxxflags>,
    #   <fflags> & <linkflags>.
    #
    #   <assembler>
    #   <compiler>
    #   <idl-compiler>
    #   <linker>
    #   <mc-compiler>
    #   <resource-compiler>
    #       Exact tool names to be used by this msvc toolset configuration.
    #
    #   <compiler-filter>
    #       Command through which to pipe the output of running the compiler.
    #     For example to pass the output to STLfilt.
    #
    #   <setup>
    #       Global setup command to invoke before running any of the msvc tools.
    #     It will be passed additional option parameters depending on the actual
    #     target platform.
    #
    #   <setup-amd64>
    #   <setup-i386>
    #   <setup-ia64>
    #       Platform specific setup command to invoke before running any of the
    #     msvc tools used when builing a target for a specific platform, e.g.
    #     when building a 32 or 64 bit executable.
    : options *
)
{
    if $(command)
    {
        options += <command>$(command) ;
    }
    configure $(version) : $(options) ;
}


# 'configure' is a newer version of 'init'. The parameter 'command' is passed as
# a part of the 'options' list. See the 'init' rule comment for more detailed
# information.
#
rule configure ( version ? : options * )
{
    switch $(version)
    {
        case "all" :
            if $(options)
            {
                errors.error "MSVC toolset configuration: options should be"
                    "empty when '$(version)' is specified." ;
            }

            # Configure (i.e. mark as used) all registered versions.
            local all-versions = [ $(.versions).all ] ;
            if ! $(all-versions)
            {
                if $(.debug-configuration)
                {
                    ECHO "notice: [msvc-cfg] Asked to configure all registered"
                        "msvc toolset versions when there are none currently"
                        "registered." ;
                }
            }
            else
            {
                for local v in $(all-versions)
                {
                    # Note that there is no need to skip already configured
                    # versions here as this will request configure-really rule
                    # to configure the version using default options which will
                    # in turn cause it to simply do nothing in case the version
                    # has already been configured.
                    configure-really $(v) ;
                }
            }

        case "default" :
            configure-really : $(options) ;

        case * :
            configure-really $(version) : $(options) ;
    }
}


# Sets up flag definitions dependent on the compiler version used.
# - 'version' is the version of compiler in N.M format.
# - 'conditions' is the property set to be used as flag conditions.
# - 'toolset' is the toolset for which flag settings are to be defined.
#   This makes the rule reusable for other msvc-option-compatible compilers.
#
rule configure-version-specific ( toolset : version : conditions )
{
    toolset.push-checking-for-flags-module unchecked ;
    # Starting with versions 7.0, the msvc compiler have the /Zc:forScope and
    # /Zc:wchar_t options that improve C++ standard conformance, but those
    # options are off by default. If we are sure that the msvc version is at
    # 7.*, add those options explicitly. We can be sure either if user specified
    # version 7.* explicitly or if we auto-detected the version ourselves.
    if ! [ MATCH ^(6\\.) : $(version) ]
    {
        toolset.flags $(toolset).compile CFLAGS $(conditions) : /Zc:forScope /Zc:wchar_t ;
        toolset.flags $(toolset).compile.c++ C++FLAGS $(conditions) : /wd4675 ;

        # Explicitly disable the 'function is deprecated' warning. Some msvc
        # versions have a bug, causing them to emit the deprecation warning even
        # with /W0.
        toolset.flags $(toolset).compile CFLAGS $(conditions)/<warnings>off : /wd4996 ;

        if [ MATCH ^([78]\\.) : $(version) ]
        {
            # 64-bit compatibility warning deprecated since 9.0, see
            # http://msdn.microsoft.com/en-us/library/yt4xw8fh.aspx
            toolset.flags $(toolset).compile CFLAGS $(conditions)/<warnings>all : /Wp64 ;
        }
    }

    #
    # Processor-specific optimization.
    #

    if [ MATCH ^([67]) : $(version) ]
    {
        # 8.0 deprecates some of the options.
        toolset.flags $(toolset).compile CFLAGS $(conditions)/<optimization>speed $(conditions)/<optimization>space : /Ogiy /Gs ;
        toolset.flags $(toolset).compile CFLAGS $(conditions)/<optimization>speed : /Ot ;
        toolset.flags $(toolset).compile CFLAGS $(conditions)/<optimization>space : /Os ;

        toolset.flags $(toolset).compile CFLAGS $(conditions)/$(.cpu-arch-i386)/<instruction-set> : /GB ;
        toolset.flags $(toolset).compile CFLAGS $(conditions)/$(.cpu-arch-i386)/<instruction-set>i386 : /G3 ;
        toolset.flags $(toolset).compile CFLAGS $(conditions)/$(.cpu-arch-i386)/<instruction-set>i486 : /G4 ;
        toolset.flags $(toolset).compile CFLAGS $(conditions)/$(.cpu-arch-i386)/<instruction-set>$(.cpu-type-g5) : /G5 ;
        toolset.flags $(toolset).compile CFLAGS $(conditions)/$(.cpu-arch-i386)/<instruction-set>$(.cpu-type-g6) : /G6 ;
        toolset.flags $(toolset).compile CFLAGS $(conditions)/$(.cpu-arch-i386)/<instruction-set>$(.cpu-type-g7) : /G7 ;

        # Improve floating-point accuracy. Otherwise, some of C++ Boost's "math"
        # tests will fail.
        toolset.flags $(toolset).compile CFLAGS $(conditions) : /Op ;

        # 7.1 and below have single-threaded static RTL.
        toolset.flags $(toolset).compile CFLAGS $(conditions)/<runtime-debugging>off/<runtime-link>static/<threading>single : /ML ;
        toolset.flags $(toolset).compile CFLAGS $(conditions)/<runtime-debugging>on/<runtime-link>static/<threading>single : /MLd ;
    }
    else
    {
        # 8.0 and above adds some more options.
        toolset.flags $(toolset).compile CFLAGS $(conditions)/$(.cpu-arch-amd64)/<instruction-set> : /favor:blend ;
        toolset.flags $(toolset).compile CFLAGS $(conditions)/$(.cpu-arch-amd64)/<instruction-set>$(.cpu-type-em64t) : /favor:EM64T ;
        toolset.flags $(toolset).compile CFLAGS $(conditions)/$(.cpu-arch-amd64)/<instruction-set>$(.cpu-type-amd64) : /favor:AMD64 ;

        # 8.0 and above only has multi-threaded static RTL.
        toolset.flags $(toolset).compile CFLAGS $(conditions)/<runtime-debugging>off/<runtime-link>static/<threading>single : /MT ;
        toolset.flags $(toolset).compile CFLAGS $(conditions)/<runtime-debugging>on/<runtime-link>static/<threading>single : /MTd ;
    }
    toolset.pop-checking-for-flags-module ;
}


# Registers this toolset including all of its flags, features & generators. Does
# nothing on repeated calls.
#
rule register-toolset ( )
{
    if ! msvc in [ feature.values toolset ]
    {
        register-toolset-really ;
    }
}


# Declare action for creating static libraries. If library exists, remove it
# before adding files. See
# http://article.gmane.org/gmane.comp.lib.boost.build/4241 for rationale.
if [ os.name ] in NT
{
    # The 'DEL' command would issue a message to stdout if the file does not
    # exist, so need a check.
    actions archive
    {
        if exist "$(<[1])" DEL "$(<[1])"
        $(.LD) $(AROPTIONS) /out:"$(<[1])" @"@($(<[1]:W).rsp:E=$(.nl)"$(>)" $(.nl)$(LIBRARIES_MENTIONED_BY_FILE) $(.nl)"$(LIBRARY_OPTION)$(FINDLIBS_ST).lib" $(.nl)"$(LIBRARY_OPTION)$(FINDLIBS_SA).lib")"
    }
}
else
{
    actions archive
    {
        $(.RM) "$(<[1])"
        $(.LD) $(AROPTIONS) /out:"$(<[1])" @"@($(<[1]:W).rsp:E=$(.nl)"$(>)" $(.nl)$(LIBRARIES_MENTIONED_BY_FILE) $(.nl)"$(LIBRARY_OPTION)$(FINDLIBS_ST).lib" $(.nl)"$(LIBRARY_OPTION)$(FINDLIBS_SA).lib")"
    }
}


# For the assembler the following options are turned on by default:
#
#   -coff  generate COFF format object file (compatible with cl.exe output)
#   -Zp4   align structures to 4 bytes
#   -Cp    preserve case of user identifiers
#   -Cx    preserve case in publics, externs
#
actions compile.asm
{
    $(.ASM) -nologo -c -coff -Zp4 -Cp -Cx $(USER_ASMFLAGS) -Fo "$(<:W)" "$(>:W)"
}


rule compile.c ( targets + : sources * : properties * )
{
    C++FLAGS on $(targets[1]) = ;
    get-rspline $(targets) : -TC ;
    compile-c-c++ $(<) : $(>) [ on $(<) return $(PCH_FILE) ] [ on $(<) return $(PCH_HEADER) ] ;
}


rule compile.c.pch ( targets + : sources * : properties * )
{
    C++FLAGS on $(targets[1]) = ;
    get-rspline $(targets[1]) : -TC ;
    get-rspline $(targets[2]) : -TC ;
    local pch-source = [ on $(<) return $(PCH_SOURCE) ] ;
    if $(pch-source)
    {
        DEPENDS $(<) : $(pch-source) ;
        compile-c-c++-pch-s $(targets) : $(sources) $(pch-source) ;
    }
    else
    {
        compile-c-c++-pch $(targets) : $(sources) ;
    }
}
<<<<<<< HEAD


# Action for running the C/C++ compiler without using precompiled headers.
#
actions compile-c-c++
{
    $(.CC) @"@($(<[1]:W).rsp:E="$(>[1]:W)" -Fo"$(<[1]:W)" -Yu"$(>[3]:D=)" -Fp"$(>[2]:W)" $(CC_RSPLINE))" $(.CC.FILTER)
}


rule compile-c-c++ ( targets + : sources * )
{
    DEPENDS $(<[1]) : [ on $(<[1]) return $(PCH_HEADER) ] ;
    DEPENDS $(<[1]) : [ on $(<[1]) return $(PCH_FILE) ] ;
}

=======

toolset.flags msvc YLOPTION : "-Yl" ;

# Action for running the C/C++ compiler without using precompiled headers.
#
# WARNING: Synchronize any changes this in action with intel-win
actions compile-c-c++
{
    $(.CC) @"@($(<[1]:W).rsp:E="$(>[1]:W)" -Fo"$(<[1]:W)" -Yu"$(>[3]:D=)" -Fp"$(>[2]:W)" $(CC_RSPLINE))" $(.CC.FILTER)
}

rule compile-c-c++ ( targets + : sources * )
{
    DEPENDS $(<[1]) : [ on $(<[1]) return $(PCH_HEADER) ] ;
    DEPENDS $(<[1]) : [ on $(<[1]) return $(PCH_FILE) ] ;
}
>>>>>>> 69ab3b55

# Action for running the C/C++ compiler using precompiled headers. In addition
# to whatever else it needs to compile, this action also adds a temporary source
# .cpp file used to compile the precompiled headers themselves.
#
# The global .escaped-double-quote variable is used to avoid messing up Emacs
# syntax highlighting in the messy N-quoted code below.
<<<<<<< HEAD
#
actions compile-c-c++-pch
{
    $(.CC) @"@($(<[1]:W).rsp:E="$(>[2]:W)" -Fo"$(<[2]:W)" -Yc"$(>[1]:D=)" -Yl"__bjam_pch_symbol_$(>[1]:D=)" -Fp"$(<[1]:W)" $(CC_RSPLINE))" "@($(<[1]:W).cpp:E=#include $(.escaped-double-quote)$(>[1]:D=)$(.escaped-double-quote))" $(.CC.FILTER)
=======
actions compile-c-c++-pch
{
    $(.CC) @"@($(<[1]:W).rsp:E="$(>[2]:W)" -Fo"$(<[2]:W)" -Yc"$(>[1]:D=)" $(YLOPTION)"__bjam_pch_symbol_$(>[1]:D=)" -Fp"$(<[1]:W)" $(CC_RSPLINE))" "@($(<[1]:W).cpp:E=#include $(.escaped-double-quote)$(>[1]:D=)$(.escaped-double-quote))" $(.CC.FILTER)
>>>>>>> 69ab3b55
}


# Action for running the C/C++ compiler using precompiled headers. An already
# built source file for compiling the precompiled headers is expected to be
# given as one of the source parameters.
<<<<<<< HEAD
#
actions compile-c-c++-pch-s
{
    $(.CC) @"@($(<[1]:W).rsp:E="$(>[2]:W)" -Fo"$(<[2]:W)" -Yc"$(>[1]:D=)" -Yl"__bjam_pch_symbol_$(>[1]:D=)" -Fp"$(<[1]:W)" $(CC_RSPLINE))" $(.CC.FILTER)
=======
actions compile-c-c++-pch-s
{
    $(.CC) @"@($(<[1]:W).rsp:E="$(>[2]:W)" -Fo"$(<[2]:W)" -Yc"$(>[1]:D=)" $(YLOPTION)"__bjam_pch_symbol_$(>[1]:D=)" -Fp"$(<[1]:W)" $(CC_RSPLINE))" $(.CC.FILTER)
>>>>>>> 69ab3b55
}


rule compile.c++ ( targets + : sources * : properties * )
{
    get-rspline $(targets) : -TP ;
    compile-c-c++ $(<) : $(>) [ on $(<) return $(PCH_FILE) ] [ on $(<) return $(PCH_HEADER) ] ;
}


rule compile.c++.pch ( targets + : sources * : properties * )
{
    get-rspline $(targets[1]) : -TP ;
    get-rspline $(targets[2]) : -TP ;
    local pch-source = [ on $(<) return $(PCH_SOURCE) ] ;
    if $(pch-source)
    {
        DEPENDS $(<) : $(pch-source) ;
        compile-c-c++-pch-s $(targets) : $(sources) $(pch-source) ;
    }
    else
    {
        compile-c-c++-pch $(targets) : $(sources) ;
    }
}
<<<<<<< HEAD


# See midl.jam for details.
#
actions compile.idl
{
    $(.IDL) /nologo @"@($(<[1]:W).rsp:E=$(.nl)"$(>:W)" $(.nl)-D$(DEFINES) $(.nl)"-I$(INCLUDES:W)" $(.nl)-U$(UNDEFS) $(.nl)$(MIDLFLAGS) $(.nl)/tlb "$(<[1]:W)" $(.nl)/h "$(<[2]:W)" $(.nl)/iid "$(<[3]:W)" $(.nl)/proxy "$(<[4]:W)" $(.nl)/dlldata "$(<[5]:W)")"
    $(.TOUCH_FILE) "$(<[4]:W)"
    $(.TOUCH_FILE) "$(<[5]:W)"
}


actions compile.mc
{
    $(.MC) $(MCFLAGS) -h "$(<[1]:DW)" -r "$(<[2]:DW)" "$(>:W)"
}


actions compile.rc
{
    $(.RC) -l 0x409 -U$(UNDEFS) -D$(DEFINES) -I"$(INCLUDES:W)" -fo "$(<:W)" "$(>:W)"
}


rule link.dll ( targets + : sources * : properties * )
{
    DEPENDS $(<) : [ on $(<) return $(DEF_FILE) ] ;
}


# Incremental linking a DLL causes no end of problems: if the actual exports do
# not change, the import .lib file is never updated. Therefore, the .lib is
# always out-of-date and gets rebuilt every time. I am not sure that incremental
# linking is such a great idea in general, but in this case I am sure we do not
# want it.

# Windows manifest is a new way to specify dependencies on managed DotNet
# assemblies and Windows native DLLs. The manifests are embedded as resources
# and are useful in any PE target (both DLL and EXE).

if [ os.name ] in NT
{
    actions link bind DEF_FILE LIBRARIES_MENTIONED_BY_FILE
    {
        $(.LD) $(LINKFLAGS) /out:"$(<[1]:W)" /LIBPATH:"$(LINKPATH:W)" $(OPTIONS) @"@($(<[1]:W).rsp:E=$(.nl)"$(>)" $(.nl)$(LIBRARIES_MENTIONED_BY_FILE) $(.nl)$(LIBRARIES) $(.nl)"$(LIBRARY_OPTION)$(FINDLIBS_ST).lib" $(.nl)"$(LIBRARY_OPTION)$(FINDLIBS_SA).lib")"
        if %ERRORLEVEL% NEQ 0 EXIT %ERRORLEVEL%
        if exist "$(<[1]).manifest" (
            $(.MT) -manifest "$(<[1]).manifest" "-outputresource:$(<[1]);1"
        )
    }

    actions link.dll bind DEF_FILE LIBRARIES_MENTIONED_BY_FILE
    {
        $(.LD) /DLL $(LINKFLAGS) /out:"$(<[1]:W)" /IMPLIB:"$(<[2]:W)" /LIBPATH:"$(LINKPATH:W)" /def:"$(DEF_FILE)" $(OPTIONS) @"@($(<[1]:W).rsp:E=$(.nl)"$(>)" $(.nl)$(LIBRARIES_MENTIONED_BY_FILE) $(.nl)$(LIBRARIES) $(.nl)"$(LIBRARY_OPTION)$(FINDLIBS_ST).lib" $(.nl)"$(LIBRARY_OPTION)$(FINDLIBS_SA).lib")"
        if %ERRORLEVEL% NEQ 0 EXIT %ERRORLEVEL%
        if exist "$(<[1]).manifest" (
            $(.MT) -manifest "$(<[1]).manifest" "-outputresource:$(<[1]);2"
        )
    }
}
else
{
    actions link bind DEF_FILE LIBRARIES_MENTIONED_BY_FILE
    {
        $(.LD) $(LINKFLAGS) /out:"$(<[1]:W)" /LIBPATH:"$(LINKPATH:W)" $(OPTIONS) @"@($(<[1]:W).rsp:E=$(.nl)"$(>)" $(.nl)$(LIBRARIES_MENTIONED_BY_FILE) $(.nl)$(LIBRARIES) $(.nl)"$(LIBRARY_OPTION)$(FINDLIBS_ST).lib" $(.nl)"$(LIBRARY_OPTION)$(FINDLIBS_SA).lib")"
        if test -e "$(<[1]).manifest"; then
            $(.MT) -manifest "$(<[1]:W).manifest" "-outputresource:$(<[1]:W);1"
        fi
    }

    actions link.dll bind DEF_FILE LIBRARIES_MENTIONED_BY_FILE
    {
        $(.LD) /DLL $(LINKFLAGS) /out:"$(<[1]:W)" /IMPLIB:"$(<[2]:W)" /LIBPATH:"$(LINKPATH:W)" /def:"$(DEF_FILE)" $(OPTIONS) @"@($(<[1]:W).rsp:E=$(.nl)"$(>)" $(.nl)$(LIBRARIES_MENTIONED_BY_FILE) $(.nl)$(LIBRARIES) $(.nl)"$(LIBRARY_OPTION)$(FINDLIBS_ST).lib" $(.nl)"$(LIBRARY_OPTION)$(FINDLIBS_SA).lib")"
        if test -e "$(<[1]).manifest"; then
            $(.MT) -manifest "$(<[1]:W).manifest" "-outputresource:$(<[1]:W);2"
        fi
    }
}


################################################################################
#
# Classes.
#
################################################################################

class msvc-pch-generator : pch-generator
{
    import property-set ;

    rule run-pch ( project name ? : property-set : sources * )
    {
        # Searching for the header and source file in the sources.
        local pch-header ;
        local pch-source ;
        for local s in $(sources)
        {
            if [ type.is-derived [ $(s).type ] H ]
            {
                pch-header = $(s) ;
            }
            else if
                [ type.is-derived [ $(s).type ] CPP ] ||
                [ type.is-derived [ $(s).type ] C ]
            {
                pch-source = $(s) ;
            }
        }

        if ! $(pch-header)
        {
            errors.user-error "can not build pch without pch-header" ;
        }

        # If we do not have the PCH source - that is fine. We will just create a
        # temporary .cpp file in the action.

        local generated = [ generator.run $(project) $(name)
            : [ property-set.create
                # Passing of <pch-source> is a dirty trick, needed because
                # non-composing generators with multiple inputs are subtly
                # broken. For more detailed information see:
                # https://zigzag.cs.msu.su:7813/boost.build/ticket/111
                <pch-source>$(pch-source)
                [ $(property-set).raw ] ]
            : $(pch-header) ] ;

        local pch-file ;
        for local g in $(generated)
        {
            if [ type.is-derived [ $(g).type ] PCH ]
            {
                pch-file = $(g) ;
            }
        }

        return [ property-set.create <pch-header>$(pch-header)
            <pch-file>$(pch-file) ] $(generated) ;
    }
}


################################################################################
#
# Local rules.
#
################################################################################

# Detects versions listed as '.known-versions' by checking registry information,
# environment variables & default paths. Supports both native Windows and
# Cygwin.
#
local rule auto-detect-toolset-versions ( )
{
    if [ os.name ] in NT CYGWIN
    {
        # Get installation paths from the registry.
        for local i in $(.known-versions)
        {
            if $(.version-$(i)-reg)
            {
                local vc-path ;
                for local x in "" "Wow6432Node\\"
                {
                    vc-path += [ W32_GETREG
                        "HKEY_LOCAL_MACHINE\\SOFTWARE\\"$(x)"\\Microsoft\\"$(.version-$(i)-reg)
                        : "ProductDir" ] ;
                }

                if $(vc-path)
                {
                    vc-path = [ path.join [ path.make-NT $(vc-path[1]) ] "bin" ] ;
                    register-configuration $(i) : [ path.native $(vc-path[1]) ] ;
                }
            }
        }
    }

    # Check environment and default installation paths.
    for local i in $(.known-versions)
    {
        if ! $(i) in [ $(.versions).all ]
        {
            register-configuration $(i) : [ default-path $(i) ] ;
        }
    }
}


# Worker rule for toolset version configuration. Takes an explicit version id or
# nothing in case it should configure the default toolset version (the first
# registered one or a new 'default' one in case no toolset versions have been
# registered yet).
#
local rule configure-really ( version ? : options * )
{
    local v = $(version) ;

    # Decide what the 'default' version is.
    if ! $(v)
    {
        # Take the first registered (i.e. auto-detected) version.
        version = [ $(.versions).all ] ;
        version = $(version[1]) ;
        v = $(version) ;

        # Note: 'version' can still be empty at this point if no versions have
        # been auto-detected.
        version ?= "default" ;
    }

    # Version alias -> real version number.
    if $(.version-alias-$(version))
    {
        version = $(.version-alias-$(version)) ;
    }

    # Check whether the selected configuration is already in use.
    if $(version) in [ $(.versions).used ]
    {
        # Allow multiple 'toolset.using' calls for the same configuration if the
        # identical sets of options are used.
        if $(options) && ( $(options) != [ $(.versions).get $(version) : options ] )
        {
            errors.error "MSVC toolset configuration: Toolset version"
                "'$(version)' already configured." ;
        }
    }
    else
    {
        # Register a new configuration.
        $(.versions).register $(version) ;

        # Add user-supplied to auto-detected options.
        options = [ $(.versions).get $(version) : options ] $(options) ;

        # Mark the configuration as 'used'.
        $(.versions).use $(version) ;

        # Generate conditions and save them.
        local conditions = [ common.check-init-parameters msvc : version $(v) ]
            ;

        $(.versions).set $(version) : conditions : $(conditions) ;

        local command = [ feature.get-values <command> : $(options) ] ;

        # If version is specified, we try to search first in default paths, and
        # only then in PATH.
        command = [ common.get-invocation-command msvc : cl.exe : $(command) :
            [ default-paths $(version) ] : $(version) ] ;

        common.handle-options msvc : $(conditions) : $(command) : $(options) ;

        if ! $(version)
        {
            # Even if version is not explicitly specified, try to detect the
            # version from the path.
            # FIXME: We currently detect both Microsoft Visual Studio 9.0 and
            # 9.0express as 9.0 here.
            if [ MATCH "(Microsoft Visual Studio 9)" : $(command) ]
            {
                version = 9.0 ;
            }
            if [ MATCH "(Microsoft Visual Studio 8)" : $(command) ]
            {
                version = 8.0 ;
            }
            else if [ MATCH "(NET 2003[\/\\]VC7)" : $(command) ]
            {
                version = 7.1 ;
            }
            else if [ MATCH "(Microsoft Visual C\\+\\+ Toolkit 2003)" :
                $(command) ]
            {
                version = 7.1toolkit ;
            }
            else if [ MATCH "(.NET[\/\\]VC7)" : $(command) ]
            {
                version = 7.0 ;
            }
            else
            {
                version = 6.0 ;
            }
        }

        # Generate and register setup command.

        local below-8.0 = [ MATCH ^([67]\\.) : $(version) ] ;

        local cpu = i386 amd64 ia64 ;
        if $(below-8.0)
        {
            cpu = i386 ;
        }

        local setup-amd64 ;
        local setup-i386 ;
        local setup-ia64 ;

        if $(command)
        {
            # TODO: Note that if we specify a non-existant toolset version then
            # this rule may find and use a corresponding compiler executable
            # belonging to an incorrect toolset version. For example, if you
            # have only MSVC 7.1 installed, have its executable on the path and
            # specify you want Boost Build to use MSVC 9.0, then you want Boost
            # Build to report an error but this may cause it to silently use the
            # MSVC 7.1 compiler even though it thinks it is using the msvc-9.0
            # toolset version.
            command = [ common.get-absolute-tool-path $(command[-1]) ] ;

            local parent = [ path.make $(command) ] ;
            parent = [ path.parent $(parent) ] ;
            parent = [ path.native $(parent) ] ;

            # Setup will be used if the command name has been specified. If
            # setup is not specified explicitly then a default setup script will
            # be used instead. Setup scripts may be global or arhitecture/
            # /platform/cpu specific. Setup options are used only in case of
            # global setup scripts.

            # Default setup scripts provided with different VC distributions:
            #
            #   VC 7.1 had only the vcvars32.bat script specific to 32 bit i386
            # builds. It was located in the bin folder for the regular version
            # and in the root folder for the free VC 7.1 tools.
            #
            #   Later 8.0 & 9.0 versions introduce separate platform specific
            # vcvars*.bat scripts (e.g. 32 bit, 64 bit AMD or 64 bit Itanium)
            # located in or under the bin folder. Most also include a global
            # vcvarsall.bat helper script located in the root folder which runs
            # one of the aforementioned vcvars*.bat scripts based on the options
            # passed to it. So far only the version coming with some PlatformSDK
            # distributions does not include this top level script but to
            # support those we need to fall back to using the worker scripts
            # directly in case the top level script can not be found.

            local global-setup = [ feature.get-values <setup> : $(options) ] ;
            global-setup = $(global-setup[1]) ;
            if ! $(below-8.0)
            {
                global-setup ?= [ locate-default-setup $(command) : $(parent) :
                    vcvarsall.bat ] ;
            }

            local default-setup-amd64 = vcvarsx86_amd64.bat ;
            local default-setup-i386  = vcvars32.bat ;
            local default-setup-ia64  = vcvarsx86_ia64.bat ;

            # http://msdn2.microsoft.com/en-us/library/x4d2c09s(VS.80).aspx and
            # http://msdn2.microsoft.com/en-us/library/x4d2c09s(vs.90).aspx
            # mention an x86_IPF option, that seems to be a documentation bug
            # and x86_ia64 is the correct option.
            local default-global-setup-options-amd64 = x86_amd64 ;
            local default-global-setup-options-i386  = x86 ;
            local default-global-setup-options-ia64  = x86_ia64 ;
=======
>>>>>>> 69ab3b55


<<<<<<< HEAD
            local setup-prefix = "call " ;
            local setup-suffix = " >nul"$(.nl) ;
            if ! [ os.name ] in NT
            {
                setup-prefix = "cmd.exe /S /C call " ;
                setup-suffix = " \">nul\" \"&&\" " ;
            }

            for local c in $(cpu)
            {
                local setup-options ;
=======
# See midl.jam for details.
#
actions compile.idl
{
    $(.IDL) /nologo @"@($(<[1]:W).rsp:E=$(.nl)"$(>:W)" $(.nl)-D$(DEFINES) $(.nl)"-I$(INCLUDES:W)" $(.nl)-U$(UNDEFS) $(.nl)$(MIDLFLAGS) $(.nl)/tlb "$(<[1]:W)" $(.nl)/h "$(<[2]:W)" $(.nl)/iid "$(<[3]:W)" $(.nl)/proxy "$(<[4]:W)" $(.nl)/dlldata "$(<[5]:W)")"
    $(.TOUCH_FILE) "$(<[4]:W)"
    $(.TOUCH_FILE) "$(<[5]:W)"
}
>>>>>>> 69ab3b55


actions compile.mc
{
    $(.MC) $(MCFLAGS) -h "$(<[1]:DW)" -r "$(<[2]:DW)" "$(>:W)"
}


actions compile.rc
{
    $(.RC) -l 0x409 -U$(UNDEFS) -D$(DEFINES) -I"$(INCLUDES:W)" -fo "$(<:W)" "$(>:W)"
}


rule link ( targets + : sources * : properties * )
{
    if <embed-manifest>on in $(properties)
    {        
        msvc.manifest $(targets) : $(sources) : $(properties) ;
    }    
}

rule link.dll ( targets + : sources * : properties * )
{
    DEPENDS $(<) : [ on $(<) return $(DEF_FILE) ] ;
    if <embed-manifest>on in $(properties)
    {        
        msvc.manifest.dll $(targets) : $(sources) : $(properties) ;
    }    
}

# Incremental linking a DLL causes no end of problems: if the actual exports do
# not change, the import .lib file is never updated. Therefore, the .lib is
# always out-of-date and gets rebuilt every time. I am not sure that incremental
# linking is such a great idea in general, but in this case I am sure we do not
# want it.

# Windows manifest is a new way to specify dependencies on managed DotNet
# assemblies and Windows native DLLs. The manifests are embedded as resources
# and are useful in any PE target (both DLL and EXE).

if [ os.name ] in NT
{
    actions link bind DEF_FILE LIBRARIES_MENTIONED_BY_FILE
    {
        $(.LD) $(LINKFLAGS) /out:"$(<[1]:W)" /LIBPATH:"$(LINKPATH:W)" $(OPTIONS) @"@($(<[1]:W).rsp:E=$(.nl)"$(>)" $(.nl)$(LIBRARIES_MENTIONED_BY_FILE) $(.nl)$(LIBRARIES) $(.nl)"$(LIBRARY_OPTION)$(FINDLIBS_ST).lib" $(.nl)"$(LIBRARY_OPTION)$(FINDLIBS_SA).lib")"
        if %ERRORLEVEL% NEQ 0 EXIT %ERRORLEVEL%
    }
    
    actions manifest
    {        
        if exist "$(<[1]).manifest" (
            $(.MT) -manifest "$(<[1]).manifest" "-outputresource:$(<[1]);1"
        )
    }
    
    actions link.dll bind DEF_FILE LIBRARIES_MENTIONED_BY_FILE
    {
        $(.LD) /DLL $(LINKFLAGS) /out:"$(<[1]:W)" /IMPLIB:"$(<[2]:W)" /LIBPATH:"$(LINKPATH:W)" /def:"$(DEF_FILE)" $(OPTIONS) @"@($(<[1]:W).rsp:E=$(.nl)"$(>)" $(.nl)$(LIBRARIES_MENTIONED_BY_FILE) $(.nl)$(LIBRARIES) $(.nl)"$(LIBRARY_OPTION)$(FINDLIBS_ST).lib" $(.nl)"$(LIBRARY_OPTION)$(FINDLIBS_SA).lib")"
        if %ERRORLEVEL% NEQ 0 EXIT %ERRORLEVEL%
    }

    actions manifest.dll
    {        
        if exist "$(<[1]).manifest" (
            $(.MT) -manifest "$(<[1]).manifest" "-outputresource:$(<[1]);2"
        )
    }    
}
else
{        
    actions link bind DEF_FILE LIBRARIES_MENTIONED_BY_FILE
    {
        $(.LD) $(LINKFLAGS) /out:"$(<[1]:W)" /LIBPATH:"$(LINKPATH:W)" $(OPTIONS) @"@($(<[1]:W).rsp:E=$(.nl)"$(>)" $(.nl)$(LIBRARIES_MENTIONED_BY_FILE) $(.nl)$(LIBRARIES) $(.nl)"$(LIBRARY_OPTION)$(FINDLIBS_ST).lib" $(.nl)"$(LIBRARY_OPTION)$(FINDLIBS_SA).lib")"
    }

    actions manifest
    {        
        if test -e "$(<[1]).manifest"; then
            $(.MT) -manifest "$(<[1]:W).manifest" "-outputresource:$(<[1]:W);1"
        fi
    }
    
    actions link.dll bind DEF_FILE LIBRARIES_MENTIONED_BY_FILE
    {
        $(.LD) /DLL $(LINKFLAGS) /out:"$(<[1]:W)" /IMPLIB:"$(<[2]:W)" /LIBPATH:"$(LINKPATH:W)" /def:"$(DEF_FILE)" $(OPTIONS) @"@($(<[1]:W).rsp:E=$(.nl)"$(>)" $(.nl)$(LIBRARIES_MENTIONED_BY_FILE) $(.nl)$(LIBRARIES) $(.nl)"$(LIBRARY_OPTION)$(FINDLIBS_ST).lib" $(.nl)"$(LIBRARY_OPTION)$(FINDLIBS_SA).lib")"
    }
    
    actions manifest.dll
    {
        if test -e "$(<[1]).manifest"; then
          $(.MT) -manifest "$(<[1]:W).manifest" "-outputresource:$(<[1]:W);2"
        fi
    }    
}


################################################################################
#
# Classes.
#
################################################################################

class msvc-pch-generator : pch-generator
{
    import property-set ;

    rule run-pch ( project name ? : property-set : sources * )
    {
        # Searching for the header and source file in the sources.
        local pch-header ;
        local pch-source ;
        for local s in $(sources)
        {
<<<<<<< HEAD
            # Setup script is not required in some configurations.
            setup-$(c) ?= "" ;

            local cpu-conditions = $(conditions)/$(.cpu-arch-$(c)) ;

            if $(.debug-configuration)
            {
                for local cpu-condition in $(cpu-conditions)
                {
                    ECHO "notice: [msvc-cfg] condition: '$(cpu-condition)', setup: '$(setup-$(c))'" ;
                }
            }

            toolset.flags msvc.compile .CC  $(cpu-conditions) : $(setup-$(c))$(compiler) /Zm800 -nologo ;
            toolset.flags msvc.compile .RC  $(cpu-conditions) : $(setup-$(c))$(resource-compiler) ;
            toolset.flags msvc.compile .ASM $(cpu-conditions) : $(setup-$(c))$(assembler) ;
            toolset.flags msvc.link    .LD  $(cpu-conditions) : $(setup-$(c))$(linker) /NOLOGO /INCREMENTAL:NO ;
            toolset.flags msvc.archive .LD  $(cpu-conditions) : $(setup-$(c))$(linker) /lib /NOLOGO  ;
            toolset.flags msvc.compile .IDL $(cpu-conditions) : $(setup-$(c))$(idl-compiler) ;
            toolset.flags msvc.compile .MC  $(cpu-conditions) : $(setup-$(c))$(mc-compiler) ;

            if ! [ os.name ] in NT
            {
                toolset.flags msvc.link .MT $(cpu-conditions) : $(setup-$(c))$(manifest-tool) -nologo ;
            }
            else
=======
            if [ type.is-derived [ $(s).type ] H ]
>>>>>>> 69ab3b55
            {
                pch-header = $(s) ;
            }
            else if
                [ type.is-derived [ $(s).type ] CPP ] ||
                [ type.is-derived [ $(s).type ] C ]
            {
                pch-source = $(s) ;
            }
        }

<<<<<<< HEAD
        # Set version-specific flags.
        configure-version-specific msvc : $(version) : $(conditions) ;
    }
}


# Returns the default installation path for the given version.
#
local rule default-path ( version )
{
    # Use auto-detected path if possible.
    local path = [ feature.get-values <command> : [ $(.versions).get $(version)
        : options ] ] ;
=======
        if ! $(pch-header)
        {
            errors.user-error "can not build pch without pch-header" ;
        }

        # If we do not have the PCH source - that is fine. We will just create a
        # temporary .cpp file in the action.

        local generated = [ generator.run $(project) $(name)
            : [ property-set.create
                # Passing of <pch-source> is a dirty trick, needed because
                # non-composing generators with multiple inputs are subtly
                # broken. For more detailed information see:
                # https://zigzag.cs.msu.su:7813/boost.build/ticket/111
                <pch-source>$(pch-source)
                [ $(property-set).raw ] ]
            : $(pch-header) ] ;

        local pch-file ;
        for local g in $(generated)
        {
            if [ type.is-derived [ $(g).type ] PCH ]
            {
                pch-file = $(g) ;
            }
        }

        return [ property-set.create <pch-header>$(pch-header)
            <pch-file>$(pch-file) ] $(generated) ;
    }
}


################################################################################
#
# Local rules.
#
################################################################################
>>>>>>> 69ab3b55

# Detects versions listed as '.known-versions' by checking registry information,
# environment variables & default paths. Supports both native Windows and
# Cygwin.
#
local rule auto-detect-toolset-versions ( )
{
    if [ os.name ] in NT CYGWIN
    {
<<<<<<< HEAD
        # Check environment.
        if $(.version-$(version)-env)
=======
        # Get installation paths from the registry.
        for local i in $(.known-versions)
>>>>>>> 69ab3b55
        {
            if $(.version-$(i)-reg)
            {
                local vc-path ;
                for local x in "" "Wow6432Node\\"
                {
                    vc-path += [ W32_GETREG
                        "HKEY_LOCAL_MACHINE\\SOFTWARE\\"$(x)"\\Microsoft\\"$(.version-$(i)-reg)
                        : "ProductDir" ] ;
                }

                if $(vc-path)
                {
                    vc-path = [ path.join [ path.make-NT $(vc-path[1]) ] "bin" ] ;
                    register-configuration $(i) : [ path.native $(vc-path[1]) ] ;
                }
            }
        }
    }

<<<<<<< HEAD
        # Check default path.
        if ! $(path) && $(.version-$(version)-path)
=======
    # Check environment and default installation paths.
    for local i in $(.known-versions)
    {
        if ! $(i) in [ $(.versions).all ]
>>>>>>> 69ab3b55
        {
            register-configuration $(i) : [ default-path $(i) ] ;
        }
    }
}


# Worker rule for toolset version configuration. Takes an explicit version id or
# nothing in case it should configure the default toolset version (the first
# registered one or a new 'default' one in case no toolset versions have been
# registered yet).
#
<<<<<<< HEAD
local rule default-paths ( version ? )
=======
local rule configure-really ( version ? : options * )
>>>>>>> 69ab3b55
{
    local v = $(version) ;

    # Decide what the 'default' version is.
    if ! $(v)
    {
        # Take the first registered (i.e. auto-detected) version.
        version = [ $(.versions).all ] ;
        version = $(version[1]) ;
        v = $(version) ;

        # Note: 'version' can still be empty at this point if no versions have
        # been auto-detected.
        version ?= "default" ;
    }

    # Version alias -> real version number.
    if $(.version-alias-$(version))
    {
        version = $(.version-alias-$(version)) ;
    }

    # Check whether the selected configuration is already in use.
    if $(version) in [ $(.versions).used ]
    {
        # Allow multiple 'toolset.using' calls for the same configuration if the
        # identical sets of options are used.
        if $(options) && ( $(options) != [ $(.versions).get $(version) : options ] )
        {
            errors.error "MSVC toolset configuration: Toolset version"
                "'$(version)' already configured." ;
        }
    }
    else
    {
        # Register a new configuration.
        $(.versions).register $(version) ;

<<<<<<< HEAD
    return $(possible-paths) ;
}


local rule get-rspline ( target : lang-opt )
{
    CC_RSPLINE on $(target) = [ on $(target) return $(lang-opt) -U$(UNDEFS)
        $(CFLAGS) $(C++FLAGS) $(OPTIONS) -c $(.nl)-D$(DEFINES)
        $(.nl)\"-I$(INCLUDES:W)\" ] ;
}
=======
        # Add user-supplied to auto-detected options.
        options = [ $(.versions).get $(version) : options ] $(options) ;

        # Mark the configuration as 'used'.
        $(.versions).use $(version) ;

        # Generate conditions and save them.
        local conditions = [ common.check-init-parameters msvc : version $(v) ]
            ;

        $(.versions).set $(version) : conditions : $(conditions) ;

        local command = [ feature.get-values <command> : $(options) ] ;

        # If version is specified, we try to search first in default paths, and
        # only then in PATH.
        command = [ common.get-invocation-command msvc : cl.exe : $(command) :
            [ default-paths $(version) ] : $(version) ] ;

        common.handle-options msvc : $(conditions) : $(command) : $(options) ;

        if ! $(version)
        {
            # Even if version is not explicitly specified, try to detect the
            # version from the path.
            # FIXME: We currently detect both Microsoft Visual Studio 9.0 and
            # 9.0express as 9.0 here.
            if [ MATCH "(Microsoft Visual Studio 9)" : $(command) ]
            {
                version = 9.0 ;
            }
            if [ MATCH "(Microsoft Visual Studio 8)" : $(command) ]
            {
                version = 8.0 ;
            }
            else if [ MATCH "(NET 2003[\/\\]VC7)" : $(command) ]
            {
                version = 7.1 ;
            }
            else if [ MATCH "(Microsoft Visual C\\+\\+ Toolkit 2003)" :
                $(command) ]
            {
                version = 7.1toolkit ;
            }
            else if [ MATCH "(.NET[\/\\]VC7)" : $(command) ]
            {
                version = 7.0 ;
            }
            else
            {
                version = 6.0 ;
            }
        }

        # Generate and register setup command.

        local below-8.0 = [ MATCH ^([67]\\.) : $(version) ] ;

        local cpu = i386 amd64 ia64 ;
        if $(below-8.0)
        {
            cpu = i386 ;
        }

        local setup-amd64 ;
        local setup-i386 ;
        local setup-ia64 ;

        if $(command)
        {
            # TODO: Note that if we specify a non-existant toolset version then
            # this rule may find and use a corresponding compiler executable
            # belonging to an incorrect toolset version. For example, if you
            # have only MSVC 7.1 installed, have its executable on the path and
            # specify you want Boost Build to use MSVC 9.0, then you want Boost
            # Build to report an error but this may cause it to silently use the
            # MSVC 7.1 compiler even though it thinks it is using the msvc-9.0
            # toolset version.
            command = [ common.get-absolute-tool-path $(command[-1]) ] ;
>>>>>>> 69ab3b55

            local parent = [ path.make $(command) ] ;
            parent = [ path.parent $(parent) ] ;
            parent = [ path.native $(parent) ] ;

<<<<<<< HEAD
# Unsafe worker rule for the register-toolset() rule. Must not be called
# multiple times.
#
local rule register-toolset-really ( )
{
    feature.extend toolset : msvc ;

    # Intel and msvc supposedly have link-compatible objects.
    feature.subfeature toolset msvc : vendor : intel : propagated optional ;

    # Inherit MIDL flags.
    toolset.inherit-flags msvc : midl ;

    # Inherit MC flags.
    toolset.inherit-flags msvc : mc ;

    # Dynamic runtime comes only in MT flavour.
    toolset.add-requirements
        <toolset>msvc,<runtime-link>shared:<threading>multi ;

    # Declare msvc toolset specific features.
    {
        feature.feature debug-store : object database : propagated ;
        feature.feature pch-source  :                 : dependency free ;
    }

    # Declare generators.
    {
        # TODO: Is it possible to combine these? Make the generators
        # non-composing so that they do not convert each source into a separate
        # .rsp file.
        generators.register-linker msvc.link : OBJ SEARCHED_LIB STATIC_LIB IMPORT_LIB : EXE : <toolset>msvc ;
        generators.register-linker msvc.link.dll : OBJ SEARCHED_LIB STATIC_LIB IMPORT_LIB : SHARED_LIB IMPORT_LIB : <toolset>msvc ;

        generators.register-archiver msvc.archive : OBJ : STATIC_LIB : <toolset>msvc ;
        generators.register-c-compiler msvc.compile.c++ : CPP : OBJ : <toolset>msvc ;
        generators.register-c-compiler msvc.compile.c : C : OBJ : <toolset>msvc ;

        # Using 'register-c-compiler' adds the build directory to INCLUDES.
        generators.register-c-compiler msvc.compile.rc : RC : OBJ(%_res) : <toolset>msvc ;
        generators.override msvc.compile.rc : rc.compile.resource ;
        generators.register-standard msvc.compile.asm : ASM : OBJ : <toolset>msvc ;

        generators.register-c-compiler msvc.compile.idl : IDL : MSTYPELIB H C(%_i) C(%_proxy) C(%_dlldata) : <toolset>msvc ;
        generators.override msvc.compile.idl : midl.compile.idl ;

        generators.register-standard msvc.compile.mc : MC : H RC : <toolset>msvc ;
        generators.override msvc.compile.mc : mc.compile ;

        # Note: the 'H' source type will catch both '.h' and '.hpp' headers as
        # the latter have their HPP type derived from H. The type of compilation
        # is determined entirely by the destination type.
        generators.register [ new msvc-pch-generator msvc.compile.c.pch   : H :   C_PCH OBJ : <pch>on <toolset>msvc ] ;
        generators.register [ new msvc-pch-generator msvc.compile.c++.pch : H : CPP_PCH OBJ : <pch>on <toolset>msvc ] ;

        generators.override msvc.compile.c.pch   : pch.default-c-pch-generator ;
        generators.override msvc.compile.c++.pch : pch.default-cpp-pch-generator ;
    }
=======
            # Setup will be used if the command name has been specified. If
            # setup is not specified explicitly then a default setup script will
            # be used instead. Setup scripts may be global or arhitecture/
            # /platform/cpu specific. Setup options are used only in case of
            # global setup scripts.

            # Default setup scripts provided with different VC distributions:
            #
            #   VC 7.1 had only the vcvars32.bat script specific to 32 bit i386
            # builds. It was located in the bin folder for the regular version
            # and in the root folder for the free VC 7.1 tools.
            #
            #   Later 8.0 & 9.0 versions introduce separate platform specific
            # vcvars*.bat scripts (e.g. 32 bit, 64 bit AMD or 64 bit Itanium)
            # located in or under the bin folder. Most also include a global
            # vcvarsall.bat helper script located in the root folder which runs
            # one of the aforementioned vcvars*.bat scripts based on the options
            # passed to it. So far only the version coming with some PlatformSDK
            # distributions does not include this top level script but to
            # support those we need to fall back to using the worker scripts
            # directly in case the top level script can not be found.

            local global-setup = [ feature.get-values <setup> : $(options) ] ;
            global-setup = $(global-setup[1]) ;
            if ! $(below-8.0)
            {
                global-setup ?= [ locate-default-setup $(command) : $(parent) :
                    vcvarsall.bat ] ;
            }

            local default-setup-amd64 = vcvarsx86_amd64.bat ;
            local default-setup-i386  = vcvars32.bat ;
            local default-setup-ia64  = vcvarsx86_ia64.bat ;

            # http://msdn2.microsoft.com/en-us/library/x4d2c09s(VS.80).aspx and
            # http://msdn2.microsoft.com/en-us/library/x4d2c09s(vs.90).aspx
            # mention an x86_IPF option, that seems to be a documentation bug
            # and x86_ia64 is the correct option.
            local default-global-setup-options-amd64 = x86_amd64 ;
            local default-global-setup-options-i386  = x86 ;
            local default-global-setup-options-ia64  = x86_ia64 ;

            # When using 64-bit Windows, and targeting 64-bit, it is possible to
            # use a native 64-bit compiler, selected by the "amd64" & "ia64"
            # parameters to vcvarsall.bat. There are two variables we can use --
            # PROCESSOR_ARCHITECTURE and PROCESSOR_IDENTIFIER. The first is
            # 'x86' when running 32-bit Windows, no matter which processor is
            # used, and 'AMD64' on 64-bit windows on x86 (either AMD64 or EM64T)
            # Windows.
            #
            if [ MATCH ^(AMD64) : [ os.environ PROCESSOR_ARCHITECTURE ] ]
            {
                default-global-setup-options-amd64 = amd64 ;
            }
            # TODO: The same 'native compiler usage' should be implemented for
            # the Itanium platform by using the "ia64" parameter. For this
            # though we need someone with access to this platform who can find
            # out how to correctly detect this case.
            else if $(somehow-detect-the-itanium-platform)
            {
                default-global-setup-options-ia64 = ia64 ;
            }

            local setup-prefix = "call " ;
            local setup-suffix = " >nul"$(.nl) ;
            if ! [ os.name ] in NT
            {
                setup-prefix = "cmd.exe /S /C call " ;
                setup-suffix = " \">nul\" \"&&\" " ;
            }

            for local c in $(cpu)
            {
                local setup-options ;

                setup-$(c) = [ feature.get-values <setup-$(c)> : $(options) ] ;

                if ! $(setup-$(c))-is-not-empty
                {
                    if $(global-setup)-is-not-empty
                    {
                        setup-$(c) = $(global-setup) ;

                        # If needed we can easily add using configuration flags
                        # here for overriding which options get passed to the
                        # global setup command for which target platform:
                        # setup-options = [ feature.get-values <setup-options-$(c)> : $(options) ] ;

                        setup-options ?= $(default-global-setup-options-$(c)) ;
                    }
                    else
                    {
                        setup-$(c) = [ locate-default-setup $(command) : $(parent) : $(default-setup-$(c)) ] ;
                    }
                }

                # Cygwin to Windows path translation.
                setup-$(c) = "\""$(setup-$(c):W)"\"" ;

                # Append setup options to the setup name and add the final setup
                # prefix & suffix.
                setup-options ?= "" ;
                setup-$(c) = $(setup-prefix)$(setup-$(c):J=" ")" "$(setup-options:J=" ")$(setup-suffix) ;
            }
        }

        # Get tool names (if any) and finish setup.

        compiler = [ feature.get-values <compiler> : $(options) ] ;
        compiler ?= cl ;

        linker = [ feature.get-values <linker> : $(options) ] ;
        linker ?= link ;

        resource-compiler = [ feature.get-values <resource-compiler> : $(options) ] ;
        resource-compiler ?= rc ;

        assembler = [ feature.get-values <assembler> : $(options) ] ;
        assembler ?= ml ;

        idl-compiler = [ feature.get-values <idl-compiler> : $(options) ] ;
        idl-compiler ?= midl ;

        mc-compiler = [ feature.get-values <mc-compiler> : $(options) ] ;
        mc-compiler ?= mc ;

        manifest-tool = mt ;

        local cc-filter = [ feature.get-values <compiler-filter> : $(options) ] ;

        for local c in $(cpu)
        {
            # Setup script is not required in some configurations.
            setup-$(c) ?= "" ;

            local cpu-conditions = $(conditions)/$(.cpu-arch-$(c)) ;

            if $(.debug-configuration)
            {
                for local cpu-condition in $(cpu-conditions)
                {
                    ECHO "notice: [msvc-cfg] condition: '$(cpu-condition)', setup: '$(setup-$(c))'" ;
                }
            }

            toolset.flags msvc.compile .CC  $(cpu-conditions) : $(setup-$(c))$(compiler) /Zm800 -nologo ;
            toolset.flags msvc.compile .RC  $(cpu-conditions) : $(setup-$(c))$(resource-compiler) ;
            toolset.flags msvc.compile .ASM $(cpu-conditions) : $(setup-$(c))$(assembler) ;
            toolset.flags msvc.link    .LD  $(cpu-conditions) : $(setup-$(c))$(linker) /NOLOGO /INCREMENTAL:NO ;
            toolset.flags msvc.archive .LD  $(cpu-conditions) : $(setup-$(c))$(linker) /lib /NOLOGO  ;
            toolset.flags msvc.compile .IDL $(cpu-conditions) : $(setup-$(c))$(idl-compiler) ;
            toolset.flags msvc.compile .MC  $(cpu-conditions) : $(setup-$(c))$(mc-compiler) ;

            toolset.flags msvc.link .MT $(cpu-conditions) : $(setup-$(c))$(manifest-tool) -nologo ;

            if $(cc-filter)
            {
                toolset.flags msvc .CC.FILTER $(cpu-conditions) : "|" $(cc-filter) ;
            }
        }

        # Set version-specific flags.
        configure-version-specific msvc : $(version) : $(conditions) ;
    }
}


# Returns the default installation path for the given version.
#
local rule default-path ( version )
{
    # Use auto-detected path if possible.
    local path = [ feature.get-values <command> : [ $(.versions).get $(version)
        : options ] ] ;

    if $(path)
    {
        path = $(path:D) ;
    }
    else
    {
        # Check environment.
        if $(.version-$(version)-env)
        {
            local vc-path = [ os.environ $(.version-$(version)-env) ] ;
            if $(vc-path)
            {
                vc-path = [ path.make $(vc-path) ] ;
                vc-path = [ path.join $(vc-path) $(.version-$(version)-envpath) ] ;
                vc-path = [ path.native $(vc-path) ] ;

                path = $(vc-path) ;
            }
        }

        # Check default path.
        if ! $(path) && $(.version-$(version)-path)
        {
            path = [ path.native [ path.join $(.ProgramFiles) $(.version-$(version)-path) ] ] ;
        }
    }

    return $(path) ;
}


# Returns either the default installation path (if 'version' is not empty) or
# list of all known default paths (if no version is given)
#
local rule default-paths ( version ? )
{
    local possible-paths ;

    if $(version)
    {
        possible-paths += [ default-path $(version) ] ;
    }
    else
    {
        for local i in $(.known-versions)
        {
            possible-paths += [ default-path $(i) ] ;
        }
    }

    return $(possible-paths) ;
}
>>>>>>> 69ab3b55

    toolset.flags msvc.compile PCH_FILE   <pch>on : <pch-file>   ;
    toolset.flags msvc.compile PCH_SOURCE <pch>on : <pch-source> ;
    toolset.flags msvc.compile PCH_HEADER <pch>on : <pch-header> ;

<<<<<<< HEAD
    #
    # Declare flags for compilation.
    #

    toolset.flags msvc.compile CFLAGS <optimization>speed : /O2 ;
    toolset.flags msvc.compile CFLAGS <optimization>space : /O1 ;

    toolset.flags msvc.compile CFLAGS $(.cpu-arch-ia64)/<instruction-set>$(.cpu-type-itanium) : /G1 ;
    toolset.flags msvc.compile CFLAGS $(.cpu-arch-ia64)/<instruction-set>$(.cpu-type-itanium2) : /G2 ;
=======
rule get-rspline ( target : lang-opt )
{
    CC_RSPLINE on $(target) = [ on $(target) return $(lang-opt) -U$(UNDEFS)
        $(CFLAGS) $(C++FLAGS) $(OPTIONS) -c $(.nl)-D$(DEFINES)
        $(.nl)\"-I$(INCLUDES:W)\" ] ;
}

class msvc-linking-generator : linking-generator
{
    # Calls the base version.  If necessary, also create a target for the
    # manifest file.specifying source's name as the name of the created
    # target. As result, the PCH will be named whatever.hpp.gch, and not
    # whatever.gch.
    rule generated-targets ( sources + : property-set : project name ? )
    {
        local result = [ linking-generator.generated-targets $(sources)
          : $(property-set) : $(project) $(name) ] ;
        if [ $(property-set).get <embed-manifest> ] = "off"
        {
            if ! $(name)
            {
                name = [ determine-output-name $(sources) ] ;
            }
            
            local action = [ $(result[0]).action ] ;
            result += [ virtual-target.register
                [ class.new file-target $(name) : MANIFEST : $(project) : $(action) ] ] ;
        }
        return $(result) ;
    }
}

>>>>>>> 69ab3b55

    toolset.flags msvc.compile CFLAGS <debug-symbols>on/<debug-store>object : /Z7 ;
    toolset.flags msvc.compile CFLAGS <debug-symbols>on/<debug-store>database : /Zi ;
    toolset.flags msvc.compile CFLAGS <optimization>off : /Od ;
    toolset.flags msvc.compile CFLAGS <inlining>off : /Ob0 ;
    toolset.flags msvc.compile CFLAGS <inlining>on : /Ob1 ;
    toolset.flags msvc.compile CFLAGS <inlining>full : /Ob2 ;

<<<<<<< HEAD
    toolset.flags msvc.compile CFLAGS <warnings>on : /W3 ;
    toolset.flags msvc.compile CFLAGS <warnings>off : /W0 ;
    toolset.flags msvc.compile CFLAGS <warnings>all : /W4 ;
    toolset.flags msvc.compile CFLAGS <warnings-as-errors>on : /WX ;

    toolset.flags msvc.compile C++FLAGS  <exception-handling>on/<asynch-exceptions>off/<extern-c-nothrow>off : /EHs ;
    toolset.flags msvc.compile C++FLAGS  <exception-handling>on/<asynch-exceptions>off/<extern-c-nothrow>on : /EHsc ;
    toolset.flags msvc.compile C++FLAGS  <exception-handling>on/<asynch-exceptions>on/<extern-c-nothrow>off : /EHa ;
    toolset.flags msvc.compile C++FLAGS  <exception-handling>on/<asynch-exceptions>on/<extern-c-nothrow>on : /EHac ;

    # By default 8.0 enables rtti support while prior versions disabled it. We
    # simply enable or disable it explicitly so we do not have to depend on this
    # default behaviour.
    toolset.flags msvc.compile CFLAGS <rtti>on : /GR ;
    toolset.flags msvc.compile CFLAGS <rtti>off : /GR- ;
    toolset.flags msvc.compile CFLAGS <runtime-debugging>off/<runtime-link>shared : /MD ;
    toolset.flags msvc.compile CFLAGS <runtime-debugging>on/<runtime-link>shared : /MDd ;

    toolset.flags msvc.compile CFLAGS <runtime-debugging>off/<runtime-link>static/<threading>multi : /MT ;
    toolset.flags msvc.compile CFLAGS <runtime-debugging>on/<runtime-link>static/<threading>multi : /MTd ;

    toolset.flags msvc.compile.c OPTIONS <cflags> : ;
    toolset.flags msvc.compile.c++ OPTIONS <cxxflags> : ;

    toolset.flags msvc.compile PDB_CFLAG <debug-symbols>on/<debug-store>database : /Fd ;  # not used yet

    toolset.flags msvc.compile DEFINES <define> ;
    toolset.flags msvc.compile UNDEFS <undef> ;
    toolset.flags msvc.compile INCLUDES <include> ;

    # Declare flags for the assembler.
    toolset.flags msvc.compile.asm USER_ASMFLAGS <asmflags> ;

    # Declare flags for linking.
    {
        toolset.flags msvc.link PDB_LINKFLAG <debug-symbols>on/<debug-store>database : /PDB: ;  # not used yet
        toolset.flags msvc.link LINKFLAGS <debug-symbols>on : /DEBUG ;
        toolset.flags msvc.link DEF_FILE <def-file> ;

        # The linker disables the default optimizations when using /DEBUG so we
        # have to enable them manually for release builds with debug symbols.
        toolset.flags msvc LINKFLAGS <debug-symbols>on/<runtime-debugging>off : /OPT:REF,ICF ;

        toolset.flags msvc LINKFLAGS <user-interface>console : /subsystem:console ;
        toolset.flags msvc LINKFLAGS <user-interface>gui : /subsystem:windows ;
        toolset.flags msvc LINKFLAGS <user-interface>wince : /subsystem:windowsce ;
        toolset.flags msvc LINKFLAGS <user-interface>native : /subsystem:native ;
        toolset.flags msvc LINKFLAGS <user-interface>auto : /subsystem:posix ;

        toolset.flags msvc.link OPTIONS <linkflags> ;
        toolset.flags msvc.link LINKPATH <library-path> ;

        toolset.flags msvc.link FINDLIBS_ST <find-static-library> ;
        toolset.flags msvc.link FINDLIBS_SA <find-shared-library> ;
        toolset.flags msvc.link LIBRARY_OPTION <toolset>msvc : "" : unchecked ;
        toolset.flags msvc.link LIBRARIES_MENTIONED_BY_FILE : <library-file> ;
    }

    toolset.flags msvc.archive AROPTIONS <archiveflags> ;
}
=======
# Unsafe worker rule for the register-toolset() rule. Must not be called
# multiple times.
#
local rule register-toolset-really ( )
{
    feature.extend toolset : msvc ;

    # Intel and msvc supposedly have link-compatible objects.
    feature.subfeature toolset msvc : vendor : intel : propagated optional ;

    # Inherit MIDL flags.
    toolset.inherit-flags msvc : midl ;

    # Inherit MC flags.
    toolset.inherit-flags msvc : mc ;

    # Dynamic runtime comes only in MT flavour.
    toolset.add-requirements
        <toolset>msvc,<runtime-link>shared:<threading>multi ;

    # Declare msvc toolset specific features.
    {
        feature.feature debug-store : object database : propagated ;
        feature.feature pch-source  :                 : dependency free ;
    }

    # Declare generators.
    {
        # TODO: Is it possible to combine these? Make the generators
        # non-composing so that they do not convert each source into a separate
        # .rsp file.
        generators.register [ new msvc-linking-generator 
            msvc.link : OBJ SEARCHED_LIB STATIC_LIB IMPORT_LIB : EXE : <toolset>msvc ] ;
        generators.register [ new msvc-linking-generator 
            msvc.link.dll : OBJ SEARCHED_LIB STATIC_LIB IMPORT_LIB : SHARED_LIB IMPORT_LIB : <toolset>msvc ] ;

        generators.register-archiver msvc.archive : OBJ : STATIC_LIB : <toolset>msvc ;
        generators.register-c-compiler msvc.compile.c++ : CPP : OBJ : <toolset>msvc ;
        generators.register-c-compiler msvc.compile.c : C : OBJ : <toolset>msvc ;

        # Using 'register-c-compiler' adds the build directory to INCLUDES.
        generators.register-c-compiler msvc.compile.rc : RC : OBJ(%_res) : <toolset>msvc ;
        generators.override msvc.compile.rc : rc.compile.resource ;
        generators.register-standard msvc.compile.asm : ASM : OBJ : <toolset>msvc ;

        generators.register-c-compiler msvc.compile.idl : IDL : MSTYPELIB H C(%_i) C(%_proxy) C(%_dlldata) : <toolset>msvc ;
        generators.override msvc.compile.idl : midl.compile.idl ;

        generators.register-standard msvc.compile.mc : MC : H RC : <toolset>msvc ;
        generators.override msvc.compile.mc : mc.compile ;

        # Note: the 'H' source type will catch both '.h' and '.hpp' headers as
        # the latter have their HPP type derived from H. The type of compilation
        # is determined entirely by the destination type.
        generators.register [ new msvc-pch-generator msvc.compile.c.pch   : H :   C_PCH OBJ : <pch>on <toolset>msvc ] ;
        generators.register [ new msvc-pch-generator msvc.compile.c++.pch : H : CPP_PCH OBJ : <pch>on <toolset>msvc ] ;

        generators.override msvc.compile.c.pch   : pch.default-c-pch-generator ;
        generators.override msvc.compile.c++.pch : pch.default-cpp-pch-generator ;
    }

    toolset.flags msvc.compile PCH_FILE   <pch>on : <pch-file>   ;
    toolset.flags msvc.compile PCH_SOURCE <pch>on : <pch-source> ;
    toolset.flags msvc.compile PCH_HEADER <pch>on : <pch-header> ;

    #
    # Declare flags for compilation.
    #

    toolset.flags msvc.compile CFLAGS <optimization>speed : /O2 ;
    toolset.flags msvc.compile CFLAGS <optimization>space : /O1 ;

    toolset.flags msvc.compile CFLAGS $(.cpu-arch-ia64)/<instruction-set>$(.cpu-type-itanium) : /G1 ;
    toolset.flags msvc.compile CFLAGS $(.cpu-arch-ia64)/<instruction-set>$(.cpu-type-itanium2) : /G2 ;

    toolset.flags msvc.compile CFLAGS <debug-symbols>on/<debug-store>object : /Z7 ;
    toolset.flags msvc.compile CFLAGS <debug-symbols>on/<debug-store>database : /Zi ;
    toolset.flags msvc.compile CFLAGS <optimization>off : /Od ;
    toolset.flags msvc.compile CFLAGS <inlining>off : /Ob0 ;
    toolset.flags msvc.compile CFLAGS <inlining>on : /Ob1 ;
    toolset.flags msvc.compile CFLAGS <inlining>full : /Ob2 ;

    toolset.flags msvc.compile CFLAGS <warnings>on : /W3 ;
    toolset.flags msvc.compile CFLAGS <warnings>off : /W0 ;
    toolset.flags msvc.compile CFLAGS <warnings>all : /W4 ;
    toolset.flags msvc.compile CFLAGS <warnings-as-errors>on : /WX ;

    toolset.flags msvc.compile C++FLAGS  <exception-handling>on/<asynch-exceptions>off/<extern-c-nothrow>off : /EHs ;
    toolset.flags msvc.compile C++FLAGS  <exception-handling>on/<asynch-exceptions>off/<extern-c-nothrow>on : /EHsc ;
    toolset.flags msvc.compile C++FLAGS  <exception-handling>on/<asynch-exceptions>on/<extern-c-nothrow>off : /EHa ;
    toolset.flags msvc.compile C++FLAGS  <exception-handling>on/<asynch-exceptions>on/<extern-c-nothrow>on : /EHac ;
>>>>>>> 69ab3b55

    # By default 8.0 enables rtti support while prior versions disabled it. We
    # simply enable or disable it explicitly so we do not have to depend on this
    # default behaviour.
    toolset.flags msvc.compile CFLAGS <rtti>on : /GR ;
    toolset.flags msvc.compile CFLAGS <rtti>off : /GR- ;
    toolset.flags msvc.compile CFLAGS <runtime-debugging>off/<runtime-link>shared : /MD ;
    toolset.flags msvc.compile CFLAGS <runtime-debugging>on/<runtime-link>shared : /MDd ;

<<<<<<< HEAD
# Locates the requested setup script under the given folder and returns its full
# path or nothing in case the script can not be found. In case multiple scripts
# are found only the first one is returned.
#
# TODO: There used to exist a code comment for the msvc.init rule stating that
# we do not correctly detect the location of the vcvars32.bat setup script for
# the free VC7.1 tools in case user explicitly provides a path. This should be
# tested or simply remove this whole comment in case this toolset version is no
# longer important.
#
local rule locate-default-setup ( command : parent : setup-name )
{
    local result = [ GLOB $(command) $(parent) : $(setup-name) ] ;
    if $(result[1])
    {
        return $(result[1]) ;
    }
}
=======
    toolset.flags msvc.compile CFLAGS <runtime-debugging>off/<runtime-link>static/<threading>multi : /MT ;
    toolset.flags msvc.compile CFLAGS <runtime-debugging>on/<runtime-link>static/<threading>multi : /MTd ;
>>>>>>> 69ab3b55

    toolset.flags msvc.compile.c OPTIONS <cflags> : ;
    toolset.flags msvc.compile.c++ OPTIONS <cxxflags> : ;

<<<<<<< HEAD
# Validates given path, registers found configuration and prints debug
# information about it.
#
local rule register-configuration ( version : path ? )
{
    if $(path)
    {
        local command = [ GLOB $(path) : cl.exe ] ;

        if $(command)
        {
            if $(.debug-configuration)
            {
                ECHO "notice: [msvc-cfg] msvc-$(version) detected, command: '$(command)'" ;
            }

            $(.versions).register $(version) ;
            $(.versions).set $(version) : options : <command>$(command) ;
        }
    }
}


################################################################################
#
#   Startup code executed when loading this module.
#
################################################################################

if [ MATCH (--debug-configuration) : [ modules.peek : ARGV ] ]
{
    .debug-configuration = true ;
=======
    toolset.flags msvc.compile PDB_CFLAG <debug-symbols>on/<debug-store>database : /Fd ;  # not used yet

    toolset.flags msvc.compile DEFINES <define> ;
    toolset.flags msvc.compile UNDEFS <undef> ;
    toolset.flags msvc.compile INCLUDES <include> ;

    # Declare flags for the assembler.
    toolset.flags msvc.compile.asm USER_ASMFLAGS <asmflags> ;

    # Declare flags for linking.
    {
        toolset.flags msvc.link PDB_LINKFLAG <debug-symbols>on/<debug-store>database : /PDB: ;  # not used yet
        toolset.flags msvc.link LINKFLAGS <debug-symbols>on : /DEBUG ;
        toolset.flags msvc.link DEF_FILE <def-file> ;

        # The linker disables the default optimizations when using /DEBUG so we
        # have to enable them manually for release builds with debug symbols.
        toolset.flags msvc LINKFLAGS <debug-symbols>on/<runtime-debugging>off : /OPT:REF,ICF ;

        toolset.flags msvc LINKFLAGS <user-interface>console : /subsystem:console ;
        toolset.flags msvc LINKFLAGS <user-interface>gui : /subsystem:windows ;
        toolset.flags msvc LINKFLAGS <user-interface>wince : /subsystem:windowsce ;
        toolset.flags msvc LINKFLAGS <user-interface>native : /subsystem:native ;
        toolset.flags msvc LINKFLAGS <user-interface>auto : /subsystem:posix ;

        toolset.flags msvc.link OPTIONS <linkflags> ;
        toolset.flags msvc.link LINKPATH <library-path> ;

        toolset.flags msvc.link FINDLIBS_ST <find-static-library> ;
        toolset.flags msvc.link FINDLIBS_SA <find-shared-library> ;
        toolset.flags msvc.link LIBRARY_OPTION <toolset>msvc : "" : unchecked ;
        toolset.flags msvc.link LIBRARIES_MENTIONED_BY_FILE : <library-file> ;
    }

    toolset.flags msvc.archive AROPTIONS <archiveflags> ;
}


# Locates the requested setup script under the given folder and returns its full
# path or nothing in case the script can not be found. In case multiple scripts
# are found only the first one is returned.
#
# TODO: There used to exist a code comment for the msvc.init rule stating that
# we do not correctly detect the location of the vcvars32.bat setup script for
# the free VC7.1 tools in case user explicitly provides a path. This should be
# tested or simply remove this whole comment in case this toolset version is no
# longer important.
#
local rule locate-default-setup ( command : parent : setup-name )
{
    local result = [ GLOB $(command) $(parent) : $(setup-name) ] ;
    if $(result[1])
    {
        return $(result[1]) ;
    }
}


# Validates given path, registers found configuration and prints debug
# information about it.
#
local rule register-configuration ( version : path ? )
{
    if $(path)
    {
        local command = [ GLOB $(path) : cl.exe ] ;

        if $(command)
        {
            if $(.debug-configuration)
            {
                ECHO "notice: [msvc-cfg] msvc-$(version) detected, command: '$(command)'" ;
            }

            $(.versions).register $(version) ;
            $(.versions).set $(version) : options : <command>$(command) ;
        }
    }
>>>>>>> 69ab3b55
}

# Miscellaneous constants.
.RM = [ common.rm-command ] ;
.nl = "
" ;
.ProgramFiles = [ path.make [ common.get-program-files-dir ] ] ;
.escaped-double-quote = "\"" ;
.TOUCH_FILE = [ common.file-touch-command ] ;

<<<<<<< HEAD
# List of all registered configurations.
.versions = [ new configurations ] ;

=======
################################################################################
#
#   Startup code executed when loading this module.
#
################################################################################

if [ MATCH (--debug-configuration) : [ modules.peek : ARGV ] ]
{
    .debug-configuration = true ;
}

# Miscellaneous constants.
.RM = [ common.rm-command ] ;
.nl = "
" ;
.ProgramFiles = [ path.make [ common.get-program-files-dir ] ] ;
.escaped-double-quote = "\"" ;
.TOUCH_FILE = [ common.file-touch-command ] ;

# List of all registered configurations.
.versions = [ new configurations ] ;

>>>>>>> 69ab3b55
# Supported CPU architectures.
.cpu-arch-i386 =
    <architecture>/<address-model>
    <architecture>/<address-model>32
    <architecture>x86/<address-model>
    <architecture>x86/<address-model>32 ;
<<<<<<< HEAD

.cpu-arch-amd64 =
    <architecture>/<address-model>64
    <architecture>x86/<address-model>64 ;

.cpu-arch-ia64 =
    <architecture>ia64/<address-model>
    <architecture>ia64/<address-model>64 ;

=======

.cpu-arch-amd64 =
    <architecture>/<address-model>64
    <architecture>x86/<address-model>64 ;

.cpu-arch-ia64 =
    <architecture>ia64/<address-model>
    <architecture>ia64/<address-model>64 ;

>>>>>>> 69ab3b55

# Supported CPU types (only Itanium optimization options are supported from
# VC++ 2005 on). See
# http://msdn2.microsoft.com/en-us/library/h66s5s0e(vs.90).aspx for more
# detailed information.
.cpu-type-g5       = i586 pentium pentium-mmx ;
.cpu-type-g6       = i686 pentiumpro pentium2 pentium3 pentium3m pentium-m k6
                     k6-2 k6-3 winchip-c6 winchip2 c3 c3-2 ;
.cpu-type-em64t    = prescott nocona conroe conroe-xe conroe-l allendale mermon
                     mermon-xe kentsfield kentsfield-xe penryn wolfdale
                     yorksfield nehalem ;
.cpu-type-amd64    = k8 opteron athlon64 athlon-fx ;
.cpu-type-g7       = pentium4 pentium4m athlon athlon-tbird athlon-4 athlon-xp
                     athlon-mp $(.cpu-type-em64t) $(.cpu-type-amd64) ;
.cpu-type-itanium  = itanium itanium1 merced ;
.cpu-type-itanium2 = itanium2 mckinley ;


# Known toolset versions, in order of preference.
.known-versions = 9.0 9.0express 8.0 8.0express 7.1 7.1toolkit 7.0 6.0 ;

# Version aliases.
.version-alias-6 = 6.0 ;
.version-alias-6.5 = 6.0 ;
.version-alias-7 = 7.0 ;
.version-alias-8 = 8.0 ;
.version-alias-9 = 9.0 ;

# Names of registry keys containing the Visual C++ installation path (relative
# to "HKEY_LOCAL_MACHINE\SOFTWARE\\Microsoft").
.version-6.0-reg = "VisualStudio\\6.0\\Setup\\Microsoft Visual C++" ;
.version-7.0-reg = "VisualStudio\\7.0\\Setup\\VC" ;
.version-7.1-reg = "VisualStudio\\7.1\\Setup\\VC" ;
.version-8.0-reg = "VisualStudio\\8.0\\Setup\\VC" ;
.version-8.0express-reg = "VCExpress\\8.0\\Setup\\VC" ;
.version-9.0-reg = "VisualStudio\\9.0\\Setup\\VC" ;
.version-9.0express-reg = "VCExpress\\9.0\\Setup\\VC" ;

# Visual C++ Toolkit 2003 does not store its installation path in the registry.
# The environment variable 'VCToolkitInstallDir' and the default installation
# path will be checked instead.
.version-7.1toolkit-path    = "Microsoft Visual C++ Toolkit 2003" "bin" ;
.version-7.1toolkit-env     = VCToolkitInstallDir ;

# Path to the folder containing "cl.exe" relative to the value of the
# corresponding environment variable.
.version-7.1toolkit-envpath = "bin" ;


# Auto-detect all the available msvc installations on the system.
auto-detect-toolset-versions ;


# And finally trigger the actual Boost Build toolset registration.
register-toolset ;<|MERGE_RESOLUTION|>--- conflicted
+++ resolved
@@ -36,12 +36,9 @@
 import toolset ;
 import type ;
 
-<<<<<<< HEAD
-=======
 
 type.register MANIFEST : manifest ;
 feature.feature embed-manifest : on off : incidental propagated ;
->>>>>>> 69ab3b55
 
 ################################################################################
 #
@@ -334,41 +331,22 @@
         compile-c-c++-pch $(targets) : $(sources) ;
     }
 }
-<<<<<<< HEAD
-
+
+toolset.flags msvc YLOPTION : "-Yl" ;
 
 # Action for running the C/C++ compiler without using precompiled headers.
 #
+# WARNING: Synchronize any changes this in action with intel-win
 actions compile-c-c++
 {
     $(.CC) @"@($(<[1]:W).rsp:E="$(>[1]:W)" -Fo"$(<[1]:W)" -Yu"$(>[3]:D=)" -Fp"$(>[2]:W)" $(CC_RSPLINE))" $(.CC.FILTER)
 }
-
 
 rule compile-c-c++ ( targets + : sources * )
 {
     DEPENDS $(<[1]) : [ on $(<[1]) return $(PCH_HEADER) ] ;
     DEPENDS $(<[1]) : [ on $(<[1]) return $(PCH_FILE) ] ;
 }
-
-=======
-
-toolset.flags msvc YLOPTION : "-Yl" ;
-
-# Action for running the C/C++ compiler without using precompiled headers.
-#
-# WARNING: Synchronize any changes this in action with intel-win
-actions compile-c-c++
-{
-    $(.CC) @"@($(<[1]:W).rsp:E="$(>[1]:W)" -Fo"$(<[1]:W)" -Yu"$(>[3]:D=)" -Fp"$(>[2]:W)" $(CC_RSPLINE))" $(.CC.FILTER)
-}
-
-rule compile-c-c++ ( targets + : sources * )
-{
-    DEPENDS $(<[1]) : [ on $(<[1]) return $(PCH_HEADER) ] ;
-    DEPENDS $(<[1]) : [ on $(<[1]) return $(PCH_FILE) ] ;
-}
->>>>>>> 69ab3b55
 
 # Action for running the C/C++ compiler using precompiled headers. In addition
 # to whatever else it needs to compile, this action also adds a temporary source
@@ -376,32 +354,18 @@
 #
 # The global .escaped-double-quote variable is used to avoid messing up Emacs
 # syntax highlighting in the messy N-quoted code below.
-<<<<<<< HEAD
-#
 actions compile-c-c++-pch
 {
-    $(.CC) @"@($(<[1]:W).rsp:E="$(>[2]:W)" -Fo"$(<[2]:W)" -Yc"$(>[1]:D=)" -Yl"__bjam_pch_symbol_$(>[1]:D=)" -Fp"$(<[1]:W)" $(CC_RSPLINE))" "@($(<[1]:W).cpp:E=#include $(.escaped-double-quote)$(>[1]:D=)$(.escaped-double-quote))" $(.CC.FILTER)
-=======
-actions compile-c-c++-pch
-{
     $(.CC) @"@($(<[1]:W).rsp:E="$(>[2]:W)" -Fo"$(<[2]:W)" -Yc"$(>[1]:D=)" $(YLOPTION)"__bjam_pch_symbol_$(>[1]:D=)" -Fp"$(<[1]:W)" $(CC_RSPLINE))" "@($(<[1]:W).cpp:E=#include $(.escaped-double-quote)$(>[1]:D=)$(.escaped-double-quote))" $(.CC.FILTER)
->>>>>>> 69ab3b55
 }
 
 
 # Action for running the C/C++ compiler using precompiled headers. An already
 # built source file for compiling the precompiled headers is expected to be
 # given as one of the source parameters.
-<<<<<<< HEAD
-#
 actions compile-c-c++-pch-s
 {
-    $(.CC) @"@($(<[1]:W).rsp:E="$(>[2]:W)" -Fo"$(<[2]:W)" -Yc"$(>[1]:D=)" -Yl"__bjam_pch_symbol_$(>[1]:D=)" -Fp"$(<[1]:W)" $(CC_RSPLINE))" $(.CC.FILTER)
-=======
-actions compile-c-c++-pch-s
-{
     $(.CC) @"@($(<[1]:W).rsp:E="$(>[2]:W)" -Fo"$(<[2]:W)" -Yc"$(>[1]:D=)" $(YLOPTION)"__bjam_pch_symbol_$(>[1]:D=)" -Fp"$(<[1]:W)" $(CC_RSPLINE))" $(.CC.FILTER)
->>>>>>> 69ab3b55
 }
 
 
@@ -427,7 +391,6 @@
         compile-c-c++-pch $(targets) : $(sources) ;
     }
 }
-<<<<<<< HEAD
 
 
 # See midl.jam for details.
@@ -452,11 +415,22 @@
 }
 
 
+rule link ( targets + : sources * : properties * )
+{
+    if <embed-manifest>on in $(properties)
+    {        
+        msvc.manifest $(targets) : $(sources) : $(properties) ;
+    }    
+}
+
 rule link.dll ( targets + : sources * : properties * )
 {
     DEPENDS $(<) : [ on $(<) return $(DEF_FILE) ] ;
-}
-
+    if <embed-manifest>on in $(properties)
+    {        
+        msvc.manifest.dll $(targets) : $(sources) : $(properties) ;
+    }    
+}
 
 # Incremental linking a DLL causes no end of problems: if the actual exports do
 # not change, the import .lib file is never updated. Therefore, the .lib is
@@ -474,37 +448,53 @@
     {
         $(.LD) $(LINKFLAGS) /out:"$(<[1]:W)" /LIBPATH:"$(LINKPATH:W)" $(OPTIONS) @"@($(<[1]:W).rsp:E=$(.nl)"$(>)" $(.nl)$(LIBRARIES_MENTIONED_BY_FILE) $(.nl)$(LIBRARIES) $(.nl)"$(LIBRARY_OPTION)$(FINDLIBS_ST).lib" $(.nl)"$(LIBRARY_OPTION)$(FINDLIBS_SA).lib")"
         if %ERRORLEVEL% NEQ 0 EXIT %ERRORLEVEL%
+    }
+    
+    actions manifest
+    {        
         if exist "$(<[1]).manifest" (
             $(.MT) -manifest "$(<[1]).manifest" "-outputresource:$(<[1]);1"
         )
     }
-
+    
     actions link.dll bind DEF_FILE LIBRARIES_MENTIONED_BY_FILE
     {
         $(.LD) /DLL $(LINKFLAGS) /out:"$(<[1]:W)" /IMPLIB:"$(<[2]:W)" /LIBPATH:"$(LINKPATH:W)" /def:"$(DEF_FILE)" $(OPTIONS) @"@($(<[1]:W).rsp:E=$(.nl)"$(>)" $(.nl)$(LIBRARIES_MENTIONED_BY_FILE) $(.nl)$(LIBRARIES) $(.nl)"$(LIBRARY_OPTION)$(FINDLIBS_ST).lib" $(.nl)"$(LIBRARY_OPTION)$(FINDLIBS_SA).lib")"
         if %ERRORLEVEL% NEQ 0 EXIT %ERRORLEVEL%
+    }
+
+    actions manifest.dll
+    {        
         if exist "$(<[1]).manifest" (
             $(.MT) -manifest "$(<[1]).manifest" "-outputresource:$(<[1]);2"
         )
-    }
+    }    
 }
 else
-{
+{        
     actions link bind DEF_FILE LIBRARIES_MENTIONED_BY_FILE
     {
         $(.LD) $(LINKFLAGS) /out:"$(<[1]:W)" /LIBPATH:"$(LINKPATH:W)" $(OPTIONS) @"@($(<[1]:W).rsp:E=$(.nl)"$(>)" $(.nl)$(LIBRARIES_MENTIONED_BY_FILE) $(.nl)$(LIBRARIES) $(.nl)"$(LIBRARY_OPTION)$(FINDLIBS_ST).lib" $(.nl)"$(LIBRARY_OPTION)$(FINDLIBS_SA).lib")"
+    }
+
+    actions manifest
+    {        
         if test -e "$(<[1]).manifest"; then
             $(.MT) -manifest "$(<[1]:W).manifest" "-outputresource:$(<[1]:W);1"
         fi
     }
-
+    
     actions link.dll bind DEF_FILE LIBRARIES_MENTIONED_BY_FILE
     {
         $(.LD) /DLL $(LINKFLAGS) /out:"$(<[1]:W)" /IMPLIB:"$(<[2]:W)" /LIBPATH:"$(LINKPATH:W)" /def:"$(DEF_FILE)" $(OPTIONS) @"@($(<[1]:W).rsp:E=$(.nl)"$(>)" $(.nl)$(LIBRARIES_MENTIONED_BY_FILE) $(.nl)$(LIBRARIES) $(.nl)"$(LIBRARY_OPTION)$(FINDLIBS_ST).lib" $(.nl)"$(LIBRARY_OPTION)$(FINDLIBS_SA).lib")"
+    }
+    
+    actions manifest.dll
+    {
         if test -e "$(<[1]).manifest"; then
-            $(.MT) -manifest "$(<[1]:W).manifest" "-outputresource:$(<[1]:W);2"
+          $(.MT) -manifest "$(<[1]:W).manifest" "-outputresource:$(<[1]:W);2"
         fi
-    }
+    }    
 }
 
 
@@ -786,539 +776,6 @@
             local default-global-setup-options-amd64 = x86_amd64 ;
             local default-global-setup-options-i386  = x86 ;
             local default-global-setup-options-ia64  = x86_ia64 ;
-=======
->>>>>>> 69ab3b55
-
-
-<<<<<<< HEAD
-            local setup-prefix = "call " ;
-            local setup-suffix = " >nul"$(.nl) ;
-            if ! [ os.name ] in NT
-            {
-                setup-prefix = "cmd.exe /S /C call " ;
-                setup-suffix = " \">nul\" \"&&\" " ;
-            }
-
-            for local c in $(cpu)
-            {
-                local setup-options ;
-=======
-# See midl.jam for details.
-#
-actions compile.idl
-{
-    $(.IDL) /nologo @"@($(<[1]:W).rsp:E=$(.nl)"$(>:W)" $(.nl)-D$(DEFINES) $(.nl)"-I$(INCLUDES:W)" $(.nl)-U$(UNDEFS) $(.nl)$(MIDLFLAGS) $(.nl)/tlb "$(<[1]:W)" $(.nl)/h "$(<[2]:W)" $(.nl)/iid "$(<[3]:W)" $(.nl)/proxy "$(<[4]:W)" $(.nl)/dlldata "$(<[5]:W)")"
-    $(.TOUCH_FILE) "$(<[4]:W)"
-    $(.TOUCH_FILE) "$(<[5]:W)"
-}
->>>>>>> 69ab3b55
-
-
-actions compile.mc
-{
-    $(.MC) $(MCFLAGS) -h "$(<[1]:DW)" -r "$(<[2]:DW)" "$(>:W)"
-}
-
-
-actions compile.rc
-{
-    $(.RC) -l 0x409 -U$(UNDEFS) -D$(DEFINES) -I"$(INCLUDES:W)" -fo "$(<:W)" "$(>:W)"
-}
-
-
-rule link ( targets + : sources * : properties * )
-{
-    if <embed-manifest>on in $(properties)
-    {        
-        msvc.manifest $(targets) : $(sources) : $(properties) ;
-    }    
-}
-
-rule link.dll ( targets + : sources * : properties * )
-{
-    DEPENDS $(<) : [ on $(<) return $(DEF_FILE) ] ;
-    if <embed-manifest>on in $(properties)
-    {        
-        msvc.manifest.dll $(targets) : $(sources) : $(properties) ;
-    }    
-}
-
-# Incremental linking a DLL causes no end of problems: if the actual exports do
-# not change, the import .lib file is never updated. Therefore, the .lib is
-# always out-of-date and gets rebuilt every time. I am not sure that incremental
-# linking is such a great idea in general, but in this case I am sure we do not
-# want it.
-
-# Windows manifest is a new way to specify dependencies on managed DotNet
-# assemblies and Windows native DLLs. The manifests are embedded as resources
-# and are useful in any PE target (both DLL and EXE).
-
-if [ os.name ] in NT
-{
-    actions link bind DEF_FILE LIBRARIES_MENTIONED_BY_FILE
-    {
-        $(.LD) $(LINKFLAGS) /out:"$(<[1]:W)" /LIBPATH:"$(LINKPATH:W)" $(OPTIONS) @"@($(<[1]:W).rsp:E=$(.nl)"$(>)" $(.nl)$(LIBRARIES_MENTIONED_BY_FILE) $(.nl)$(LIBRARIES) $(.nl)"$(LIBRARY_OPTION)$(FINDLIBS_ST).lib" $(.nl)"$(LIBRARY_OPTION)$(FINDLIBS_SA).lib")"
-        if %ERRORLEVEL% NEQ 0 EXIT %ERRORLEVEL%
-    }
-    
-    actions manifest
-    {        
-        if exist "$(<[1]).manifest" (
-            $(.MT) -manifest "$(<[1]).manifest" "-outputresource:$(<[1]);1"
-        )
-    }
-    
-    actions link.dll bind DEF_FILE LIBRARIES_MENTIONED_BY_FILE
-    {
-        $(.LD) /DLL $(LINKFLAGS) /out:"$(<[1]:W)" /IMPLIB:"$(<[2]:W)" /LIBPATH:"$(LINKPATH:W)" /def:"$(DEF_FILE)" $(OPTIONS) @"@($(<[1]:W).rsp:E=$(.nl)"$(>)" $(.nl)$(LIBRARIES_MENTIONED_BY_FILE) $(.nl)$(LIBRARIES) $(.nl)"$(LIBRARY_OPTION)$(FINDLIBS_ST).lib" $(.nl)"$(LIBRARY_OPTION)$(FINDLIBS_SA).lib")"
-        if %ERRORLEVEL% NEQ 0 EXIT %ERRORLEVEL%
-    }
-
-    actions manifest.dll
-    {        
-        if exist "$(<[1]).manifest" (
-            $(.MT) -manifest "$(<[1]).manifest" "-outputresource:$(<[1]);2"
-        )
-    }    
-}
-else
-{        
-    actions link bind DEF_FILE LIBRARIES_MENTIONED_BY_FILE
-    {
-        $(.LD) $(LINKFLAGS) /out:"$(<[1]:W)" /LIBPATH:"$(LINKPATH:W)" $(OPTIONS) @"@($(<[1]:W).rsp:E=$(.nl)"$(>)" $(.nl)$(LIBRARIES_MENTIONED_BY_FILE) $(.nl)$(LIBRARIES) $(.nl)"$(LIBRARY_OPTION)$(FINDLIBS_ST).lib" $(.nl)"$(LIBRARY_OPTION)$(FINDLIBS_SA).lib")"
-    }
-
-    actions manifest
-    {        
-        if test -e "$(<[1]).manifest"; then
-            $(.MT) -manifest "$(<[1]:W).manifest" "-outputresource:$(<[1]:W);1"
-        fi
-    }
-    
-    actions link.dll bind DEF_FILE LIBRARIES_MENTIONED_BY_FILE
-    {
-        $(.LD) /DLL $(LINKFLAGS) /out:"$(<[1]:W)" /IMPLIB:"$(<[2]:W)" /LIBPATH:"$(LINKPATH:W)" /def:"$(DEF_FILE)" $(OPTIONS) @"@($(<[1]:W).rsp:E=$(.nl)"$(>)" $(.nl)$(LIBRARIES_MENTIONED_BY_FILE) $(.nl)$(LIBRARIES) $(.nl)"$(LIBRARY_OPTION)$(FINDLIBS_ST).lib" $(.nl)"$(LIBRARY_OPTION)$(FINDLIBS_SA).lib")"
-    }
-    
-    actions manifest.dll
-    {
-        if test -e "$(<[1]).manifest"; then
-          $(.MT) -manifest "$(<[1]:W).manifest" "-outputresource:$(<[1]:W);2"
-        fi
-    }    
-}
-
-
-################################################################################
-#
-# Classes.
-#
-################################################################################
-
-class msvc-pch-generator : pch-generator
-{
-    import property-set ;
-
-    rule run-pch ( project name ? : property-set : sources * )
-    {
-        # Searching for the header and source file in the sources.
-        local pch-header ;
-        local pch-source ;
-        for local s in $(sources)
-        {
-<<<<<<< HEAD
-            # Setup script is not required in some configurations.
-            setup-$(c) ?= "" ;
-
-            local cpu-conditions = $(conditions)/$(.cpu-arch-$(c)) ;
-
-            if $(.debug-configuration)
-            {
-                for local cpu-condition in $(cpu-conditions)
-                {
-                    ECHO "notice: [msvc-cfg] condition: '$(cpu-condition)', setup: '$(setup-$(c))'" ;
-                }
-            }
-
-            toolset.flags msvc.compile .CC  $(cpu-conditions) : $(setup-$(c))$(compiler) /Zm800 -nologo ;
-            toolset.flags msvc.compile .RC  $(cpu-conditions) : $(setup-$(c))$(resource-compiler) ;
-            toolset.flags msvc.compile .ASM $(cpu-conditions) : $(setup-$(c))$(assembler) ;
-            toolset.flags msvc.link    .LD  $(cpu-conditions) : $(setup-$(c))$(linker) /NOLOGO /INCREMENTAL:NO ;
-            toolset.flags msvc.archive .LD  $(cpu-conditions) : $(setup-$(c))$(linker) /lib /NOLOGO  ;
-            toolset.flags msvc.compile .IDL $(cpu-conditions) : $(setup-$(c))$(idl-compiler) ;
-            toolset.flags msvc.compile .MC  $(cpu-conditions) : $(setup-$(c))$(mc-compiler) ;
-
-            if ! [ os.name ] in NT
-            {
-                toolset.flags msvc.link .MT $(cpu-conditions) : $(setup-$(c))$(manifest-tool) -nologo ;
-            }
-            else
-=======
-            if [ type.is-derived [ $(s).type ] H ]
->>>>>>> 69ab3b55
-            {
-                pch-header = $(s) ;
-            }
-            else if
-                [ type.is-derived [ $(s).type ] CPP ] ||
-                [ type.is-derived [ $(s).type ] C ]
-            {
-                pch-source = $(s) ;
-            }
-        }
-
-<<<<<<< HEAD
-        # Set version-specific flags.
-        configure-version-specific msvc : $(version) : $(conditions) ;
-    }
-}
-
-
-# Returns the default installation path for the given version.
-#
-local rule default-path ( version )
-{
-    # Use auto-detected path if possible.
-    local path = [ feature.get-values <command> : [ $(.versions).get $(version)
-        : options ] ] ;
-=======
-        if ! $(pch-header)
-        {
-            errors.user-error "can not build pch without pch-header" ;
-        }
-
-        # If we do not have the PCH source - that is fine. We will just create a
-        # temporary .cpp file in the action.
-
-        local generated = [ generator.run $(project) $(name)
-            : [ property-set.create
-                # Passing of <pch-source> is a dirty trick, needed because
-                # non-composing generators with multiple inputs are subtly
-                # broken. For more detailed information see:
-                # https://zigzag.cs.msu.su:7813/boost.build/ticket/111
-                <pch-source>$(pch-source)
-                [ $(property-set).raw ] ]
-            : $(pch-header) ] ;
-
-        local pch-file ;
-        for local g in $(generated)
-        {
-            if [ type.is-derived [ $(g).type ] PCH ]
-            {
-                pch-file = $(g) ;
-            }
-        }
-
-        return [ property-set.create <pch-header>$(pch-header)
-            <pch-file>$(pch-file) ] $(generated) ;
-    }
-}
-
-
-################################################################################
-#
-# Local rules.
-#
-################################################################################
->>>>>>> 69ab3b55
-
-# Detects versions listed as '.known-versions' by checking registry information,
-# environment variables & default paths. Supports both native Windows and
-# Cygwin.
-#
-local rule auto-detect-toolset-versions ( )
-{
-    if [ os.name ] in NT CYGWIN
-    {
-<<<<<<< HEAD
-        # Check environment.
-        if $(.version-$(version)-env)
-=======
-        # Get installation paths from the registry.
-        for local i in $(.known-versions)
->>>>>>> 69ab3b55
-        {
-            if $(.version-$(i)-reg)
-            {
-                local vc-path ;
-                for local x in "" "Wow6432Node\\"
-                {
-                    vc-path += [ W32_GETREG
-                        "HKEY_LOCAL_MACHINE\\SOFTWARE\\"$(x)"\\Microsoft\\"$(.version-$(i)-reg)
-                        : "ProductDir" ] ;
-                }
-
-                if $(vc-path)
-                {
-                    vc-path = [ path.join [ path.make-NT $(vc-path[1]) ] "bin" ] ;
-                    register-configuration $(i) : [ path.native $(vc-path[1]) ] ;
-                }
-            }
-        }
-    }
-
-<<<<<<< HEAD
-        # Check default path.
-        if ! $(path) && $(.version-$(version)-path)
-=======
-    # Check environment and default installation paths.
-    for local i in $(.known-versions)
-    {
-        if ! $(i) in [ $(.versions).all ]
->>>>>>> 69ab3b55
-        {
-            register-configuration $(i) : [ default-path $(i) ] ;
-        }
-    }
-}
-
-
-# Worker rule for toolset version configuration. Takes an explicit version id or
-# nothing in case it should configure the default toolset version (the first
-# registered one or a new 'default' one in case no toolset versions have been
-# registered yet).
-#
-<<<<<<< HEAD
-local rule default-paths ( version ? )
-=======
-local rule configure-really ( version ? : options * )
->>>>>>> 69ab3b55
-{
-    local v = $(version) ;
-
-    # Decide what the 'default' version is.
-    if ! $(v)
-    {
-        # Take the first registered (i.e. auto-detected) version.
-        version = [ $(.versions).all ] ;
-        version = $(version[1]) ;
-        v = $(version) ;
-
-        # Note: 'version' can still be empty at this point if no versions have
-        # been auto-detected.
-        version ?= "default" ;
-    }
-
-    # Version alias -> real version number.
-    if $(.version-alias-$(version))
-    {
-        version = $(.version-alias-$(version)) ;
-    }
-
-    # Check whether the selected configuration is already in use.
-    if $(version) in [ $(.versions).used ]
-    {
-        # Allow multiple 'toolset.using' calls for the same configuration if the
-        # identical sets of options are used.
-        if $(options) && ( $(options) != [ $(.versions).get $(version) : options ] )
-        {
-            errors.error "MSVC toolset configuration: Toolset version"
-                "'$(version)' already configured." ;
-        }
-    }
-    else
-    {
-        # Register a new configuration.
-        $(.versions).register $(version) ;
-
-<<<<<<< HEAD
-    return $(possible-paths) ;
-}
-
-
-local rule get-rspline ( target : lang-opt )
-{
-    CC_RSPLINE on $(target) = [ on $(target) return $(lang-opt) -U$(UNDEFS)
-        $(CFLAGS) $(C++FLAGS) $(OPTIONS) -c $(.nl)-D$(DEFINES)
-        $(.nl)\"-I$(INCLUDES:W)\" ] ;
-}
-=======
-        # Add user-supplied to auto-detected options.
-        options = [ $(.versions).get $(version) : options ] $(options) ;
-
-        # Mark the configuration as 'used'.
-        $(.versions).use $(version) ;
-
-        # Generate conditions and save them.
-        local conditions = [ common.check-init-parameters msvc : version $(v) ]
-            ;
-
-        $(.versions).set $(version) : conditions : $(conditions) ;
-
-        local command = [ feature.get-values <command> : $(options) ] ;
-
-        # If version is specified, we try to search first in default paths, and
-        # only then in PATH.
-        command = [ common.get-invocation-command msvc : cl.exe : $(command) :
-            [ default-paths $(version) ] : $(version) ] ;
-
-        common.handle-options msvc : $(conditions) : $(command) : $(options) ;
-
-        if ! $(version)
-        {
-            # Even if version is not explicitly specified, try to detect the
-            # version from the path.
-            # FIXME: We currently detect both Microsoft Visual Studio 9.0 and
-            # 9.0express as 9.0 here.
-            if [ MATCH "(Microsoft Visual Studio 9)" : $(command) ]
-            {
-                version = 9.0 ;
-            }
-            if [ MATCH "(Microsoft Visual Studio 8)" : $(command) ]
-            {
-                version = 8.0 ;
-            }
-            else if [ MATCH "(NET 2003[\/\\]VC7)" : $(command) ]
-            {
-                version = 7.1 ;
-            }
-            else if [ MATCH "(Microsoft Visual C\\+\\+ Toolkit 2003)" :
-                $(command) ]
-            {
-                version = 7.1toolkit ;
-            }
-            else if [ MATCH "(.NET[\/\\]VC7)" : $(command) ]
-            {
-                version = 7.0 ;
-            }
-            else
-            {
-                version = 6.0 ;
-            }
-        }
-
-        # Generate and register setup command.
-
-        local below-8.0 = [ MATCH ^([67]\\.) : $(version) ] ;
-
-        local cpu = i386 amd64 ia64 ;
-        if $(below-8.0)
-        {
-            cpu = i386 ;
-        }
-
-        local setup-amd64 ;
-        local setup-i386 ;
-        local setup-ia64 ;
-
-        if $(command)
-        {
-            # TODO: Note that if we specify a non-existant toolset version then
-            # this rule may find and use a corresponding compiler executable
-            # belonging to an incorrect toolset version. For example, if you
-            # have only MSVC 7.1 installed, have its executable on the path and
-            # specify you want Boost Build to use MSVC 9.0, then you want Boost
-            # Build to report an error but this may cause it to silently use the
-            # MSVC 7.1 compiler even though it thinks it is using the msvc-9.0
-            # toolset version.
-            command = [ common.get-absolute-tool-path $(command[-1]) ] ;
->>>>>>> 69ab3b55
-
-            local parent = [ path.make $(command) ] ;
-            parent = [ path.parent $(parent) ] ;
-            parent = [ path.native $(parent) ] ;
-
-<<<<<<< HEAD
-# Unsafe worker rule for the register-toolset() rule. Must not be called
-# multiple times.
-#
-local rule register-toolset-really ( )
-{
-    feature.extend toolset : msvc ;
-
-    # Intel and msvc supposedly have link-compatible objects.
-    feature.subfeature toolset msvc : vendor : intel : propagated optional ;
-
-    # Inherit MIDL flags.
-    toolset.inherit-flags msvc : midl ;
-
-    # Inherit MC flags.
-    toolset.inherit-flags msvc : mc ;
-
-    # Dynamic runtime comes only in MT flavour.
-    toolset.add-requirements
-        <toolset>msvc,<runtime-link>shared:<threading>multi ;
-
-    # Declare msvc toolset specific features.
-    {
-        feature.feature debug-store : object database : propagated ;
-        feature.feature pch-source  :                 : dependency free ;
-    }
-
-    # Declare generators.
-    {
-        # TODO: Is it possible to combine these? Make the generators
-        # non-composing so that they do not convert each source into a separate
-        # .rsp file.
-        generators.register-linker msvc.link : OBJ SEARCHED_LIB STATIC_LIB IMPORT_LIB : EXE : <toolset>msvc ;
-        generators.register-linker msvc.link.dll : OBJ SEARCHED_LIB STATIC_LIB IMPORT_LIB : SHARED_LIB IMPORT_LIB : <toolset>msvc ;
-
-        generators.register-archiver msvc.archive : OBJ : STATIC_LIB : <toolset>msvc ;
-        generators.register-c-compiler msvc.compile.c++ : CPP : OBJ : <toolset>msvc ;
-        generators.register-c-compiler msvc.compile.c : C : OBJ : <toolset>msvc ;
-
-        # Using 'register-c-compiler' adds the build directory to INCLUDES.
-        generators.register-c-compiler msvc.compile.rc : RC : OBJ(%_res) : <toolset>msvc ;
-        generators.override msvc.compile.rc : rc.compile.resource ;
-        generators.register-standard msvc.compile.asm : ASM : OBJ : <toolset>msvc ;
-
-        generators.register-c-compiler msvc.compile.idl : IDL : MSTYPELIB H C(%_i) C(%_proxy) C(%_dlldata) : <toolset>msvc ;
-        generators.override msvc.compile.idl : midl.compile.idl ;
-
-        generators.register-standard msvc.compile.mc : MC : H RC : <toolset>msvc ;
-        generators.override msvc.compile.mc : mc.compile ;
-
-        # Note: the 'H' source type will catch both '.h' and '.hpp' headers as
-        # the latter have their HPP type derived from H. The type of compilation
-        # is determined entirely by the destination type.
-        generators.register [ new msvc-pch-generator msvc.compile.c.pch   : H :   C_PCH OBJ : <pch>on <toolset>msvc ] ;
-        generators.register [ new msvc-pch-generator msvc.compile.c++.pch : H : CPP_PCH OBJ : <pch>on <toolset>msvc ] ;
-
-        generators.override msvc.compile.c.pch   : pch.default-c-pch-generator ;
-        generators.override msvc.compile.c++.pch : pch.default-cpp-pch-generator ;
-    }
-=======
-            # Setup will be used if the command name has been specified. If
-            # setup is not specified explicitly then a default setup script will
-            # be used instead. Setup scripts may be global or arhitecture/
-            # /platform/cpu specific. Setup options are used only in case of
-            # global setup scripts.
-
-            # Default setup scripts provided with different VC distributions:
-            #
-            #   VC 7.1 had only the vcvars32.bat script specific to 32 bit i386
-            # builds. It was located in the bin folder for the regular version
-            # and in the root folder for the free VC 7.1 tools.
-            #
-            #   Later 8.0 & 9.0 versions introduce separate platform specific
-            # vcvars*.bat scripts (e.g. 32 bit, 64 bit AMD or 64 bit Itanium)
-            # located in or under the bin folder. Most also include a global
-            # vcvarsall.bat helper script located in the root folder which runs
-            # one of the aforementioned vcvars*.bat scripts based on the options
-            # passed to it. So far only the version coming with some PlatformSDK
-            # distributions does not include this top level script but to
-            # support those we need to fall back to using the worker scripts
-            # directly in case the top level script can not be found.
-
-            local global-setup = [ feature.get-values <setup> : $(options) ] ;
-            global-setup = $(global-setup[1]) ;
-            if ! $(below-8.0)
-            {
-                global-setup ?= [ locate-default-setup $(command) : $(parent) :
-                    vcvarsall.bat ] ;
-            }
-
-            local default-setup-amd64 = vcvarsx86_amd64.bat ;
-            local default-setup-i386  = vcvars32.bat ;
-            local default-setup-ia64  = vcvarsx86_ia64.bat ;
-
-            # http://msdn2.microsoft.com/en-us/library/x4d2c09s(VS.80).aspx and
-            # http://msdn2.microsoft.com/en-us/library/x4d2c09s(vs.90).aspx
-            # mention an x86_IPF option, that seems to be a documentation bug
-            # and x86_ia64 is the correct option.
-            local default-global-setup-options-amd64 = x86_amd64 ;
-            local default-global-setup-options-i386  = x86 ;
-            local default-global-setup-options-ia64  = x86_ia64 ;
 
             # When using 64-bit Windows, and targeting 64-bit, it is possible to
             # use a native 64-bit compiler, selected by the "amd64" & "ia64"
@@ -1505,23 +962,8 @@
 
     return $(possible-paths) ;
 }
->>>>>>> 69ab3b55
-
-    toolset.flags msvc.compile PCH_FILE   <pch>on : <pch-file>   ;
-    toolset.flags msvc.compile PCH_SOURCE <pch>on : <pch-source> ;
-    toolset.flags msvc.compile PCH_HEADER <pch>on : <pch-header> ;
-
-<<<<<<< HEAD
-    #
-    # Declare flags for compilation.
-    #
-
-    toolset.flags msvc.compile CFLAGS <optimization>speed : /O2 ;
-    toolset.flags msvc.compile CFLAGS <optimization>space : /O1 ;
-
-    toolset.flags msvc.compile CFLAGS $(.cpu-arch-ia64)/<instruction-set>$(.cpu-type-itanium) : /G1 ;
-    toolset.flags msvc.compile CFLAGS $(.cpu-arch-ia64)/<instruction-set>$(.cpu-type-itanium2) : /G2 ;
-=======
+
+
 rule get-rspline ( target : lang-opt )
 {
     CC_RSPLINE on $(target) = [ on $(target) return $(lang-opt) -U$(UNDEFS)
@@ -1554,7 +996,82 @@
     }
 }
 
->>>>>>> 69ab3b55
+
+
+# Unsafe worker rule for the register-toolset() rule. Must not be called
+# multiple times.
+#
+local rule register-toolset-really ( )
+{
+    feature.extend toolset : msvc ;
+
+    # Intel and msvc supposedly have link-compatible objects.
+    feature.subfeature toolset msvc : vendor : intel : propagated optional ;
+
+    # Inherit MIDL flags.
+    toolset.inherit-flags msvc : midl ;
+
+    # Inherit MC flags.
+    toolset.inherit-flags msvc : mc ;
+
+    # Dynamic runtime comes only in MT flavour.
+    toolset.add-requirements
+        <toolset>msvc,<runtime-link>shared:<threading>multi ;
+
+    # Declare msvc toolset specific features.
+    {
+        feature.feature debug-store : object database : propagated ;
+        feature.feature pch-source  :                 : dependency free ;
+    }
+
+    # Declare generators.
+    {
+        # TODO: Is it possible to combine these? Make the generators
+        # non-composing so that they do not convert each source into a separate
+        # .rsp file.
+        generators.register [ new msvc-linking-generator 
+            msvc.link : OBJ SEARCHED_LIB STATIC_LIB IMPORT_LIB : EXE : <toolset>msvc ] ;
+        generators.register [ new msvc-linking-generator 
+            msvc.link.dll : OBJ SEARCHED_LIB STATIC_LIB IMPORT_LIB : SHARED_LIB IMPORT_LIB : <toolset>msvc ] ;
+
+        generators.register-archiver msvc.archive : OBJ : STATIC_LIB : <toolset>msvc ;
+        generators.register-c-compiler msvc.compile.c++ : CPP : OBJ : <toolset>msvc ;
+        generators.register-c-compiler msvc.compile.c : C : OBJ : <toolset>msvc ;
+
+        # Using 'register-c-compiler' adds the build directory to INCLUDES.
+        generators.register-c-compiler msvc.compile.rc : RC : OBJ(%_res) : <toolset>msvc ;
+        generators.override msvc.compile.rc : rc.compile.resource ;
+        generators.register-standard msvc.compile.asm : ASM : OBJ : <toolset>msvc ;
+
+        generators.register-c-compiler msvc.compile.idl : IDL : MSTYPELIB H C(%_i) C(%_proxy) C(%_dlldata) : <toolset>msvc ;
+        generators.override msvc.compile.idl : midl.compile.idl ;
+
+        generators.register-standard msvc.compile.mc : MC : H RC : <toolset>msvc ;
+        generators.override msvc.compile.mc : mc.compile ;
+
+        # Note: the 'H' source type will catch both '.h' and '.hpp' headers as
+        # the latter have their HPP type derived from H. The type of compilation
+        # is determined entirely by the destination type.
+        generators.register [ new msvc-pch-generator msvc.compile.c.pch   : H :   C_PCH OBJ : <pch>on <toolset>msvc ] ;
+        generators.register [ new msvc-pch-generator msvc.compile.c++.pch : H : CPP_PCH OBJ : <pch>on <toolset>msvc ] ;
+
+        generators.override msvc.compile.c.pch   : pch.default-c-pch-generator ;
+        generators.override msvc.compile.c++.pch : pch.default-cpp-pch-generator ;
+    }
+
+    toolset.flags msvc.compile PCH_FILE   <pch>on : <pch-file>   ;
+    toolset.flags msvc.compile PCH_SOURCE <pch>on : <pch-source> ;
+    toolset.flags msvc.compile PCH_HEADER <pch>on : <pch-header> ;
+
+    #
+    # Declare flags for compilation.
+    #
+
+    toolset.flags msvc.compile CFLAGS <optimization>speed : /O2 ;
+    toolset.flags msvc.compile CFLAGS <optimization>space : /O1 ;
+
+    toolset.flags msvc.compile CFLAGS $(.cpu-arch-ia64)/<instruction-set>$(.cpu-type-itanium) : /G1 ;
+    toolset.flags msvc.compile CFLAGS $(.cpu-arch-ia64)/<instruction-set>$(.cpu-type-itanium2) : /G2 ;
 
     toolset.flags msvc.compile CFLAGS <debug-symbols>on/<debug-store>object : /Z7 ;
     toolset.flags msvc.compile CFLAGS <debug-symbols>on/<debug-store>database : /Zi ;
@@ -1563,7 +1080,6 @@
     toolset.flags msvc.compile CFLAGS <inlining>on : /Ob1 ;
     toolset.flags msvc.compile CFLAGS <inlining>full : /Ob2 ;
 
-<<<<<<< HEAD
     toolset.flags msvc.compile CFLAGS <warnings>on : /W3 ;
     toolset.flags msvc.compile CFLAGS <warnings>off : /W0 ;
     toolset.flags msvc.compile CFLAGS <warnings>all : /W4 ;
@@ -1624,109 +1140,8 @@
 
     toolset.flags msvc.archive AROPTIONS <archiveflags> ;
 }
-=======
-# Unsafe worker rule for the register-toolset() rule. Must not be called
-# multiple times.
-#
-local rule register-toolset-really ( )
-{
-    feature.extend toolset : msvc ;
-
-    # Intel and msvc supposedly have link-compatible objects.
-    feature.subfeature toolset msvc : vendor : intel : propagated optional ;
-
-    # Inherit MIDL flags.
-    toolset.inherit-flags msvc : midl ;
-
-    # Inherit MC flags.
-    toolset.inherit-flags msvc : mc ;
-
-    # Dynamic runtime comes only in MT flavour.
-    toolset.add-requirements
-        <toolset>msvc,<runtime-link>shared:<threading>multi ;
-
-    # Declare msvc toolset specific features.
-    {
-        feature.feature debug-store : object database : propagated ;
-        feature.feature pch-source  :                 : dependency free ;
-    }
-
-    # Declare generators.
-    {
-        # TODO: Is it possible to combine these? Make the generators
-        # non-composing so that they do not convert each source into a separate
-        # .rsp file.
-        generators.register [ new msvc-linking-generator 
-            msvc.link : OBJ SEARCHED_LIB STATIC_LIB IMPORT_LIB : EXE : <toolset>msvc ] ;
-        generators.register [ new msvc-linking-generator 
-            msvc.link.dll : OBJ SEARCHED_LIB STATIC_LIB IMPORT_LIB : SHARED_LIB IMPORT_LIB : <toolset>msvc ] ;
-
-        generators.register-archiver msvc.archive : OBJ : STATIC_LIB : <toolset>msvc ;
-        generators.register-c-compiler msvc.compile.c++ : CPP : OBJ : <toolset>msvc ;
-        generators.register-c-compiler msvc.compile.c : C : OBJ : <toolset>msvc ;
-
-        # Using 'register-c-compiler' adds the build directory to INCLUDES.
-        generators.register-c-compiler msvc.compile.rc : RC : OBJ(%_res) : <toolset>msvc ;
-        generators.override msvc.compile.rc : rc.compile.resource ;
-        generators.register-standard msvc.compile.asm : ASM : OBJ : <toolset>msvc ;
-
-        generators.register-c-compiler msvc.compile.idl : IDL : MSTYPELIB H C(%_i) C(%_proxy) C(%_dlldata) : <toolset>msvc ;
-        generators.override msvc.compile.idl : midl.compile.idl ;
-
-        generators.register-standard msvc.compile.mc : MC : H RC : <toolset>msvc ;
-        generators.override msvc.compile.mc : mc.compile ;
-
-        # Note: the 'H' source type will catch both '.h' and '.hpp' headers as
-        # the latter have their HPP type derived from H. The type of compilation
-        # is determined entirely by the destination type.
-        generators.register [ new msvc-pch-generator msvc.compile.c.pch   : H :   C_PCH OBJ : <pch>on <toolset>msvc ] ;
-        generators.register [ new msvc-pch-generator msvc.compile.c++.pch : H : CPP_PCH OBJ : <pch>on <toolset>msvc ] ;
-
-        generators.override msvc.compile.c.pch   : pch.default-c-pch-generator ;
-        generators.override msvc.compile.c++.pch : pch.default-cpp-pch-generator ;
-    }
-
-    toolset.flags msvc.compile PCH_FILE   <pch>on : <pch-file>   ;
-    toolset.flags msvc.compile PCH_SOURCE <pch>on : <pch-source> ;
-    toolset.flags msvc.compile PCH_HEADER <pch>on : <pch-header> ;
-
-    #
-    # Declare flags for compilation.
-    #
-
-    toolset.flags msvc.compile CFLAGS <optimization>speed : /O2 ;
-    toolset.flags msvc.compile CFLAGS <optimization>space : /O1 ;
-
-    toolset.flags msvc.compile CFLAGS $(.cpu-arch-ia64)/<instruction-set>$(.cpu-type-itanium) : /G1 ;
-    toolset.flags msvc.compile CFLAGS $(.cpu-arch-ia64)/<instruction-set>$(.cpu-type-itanium2) : /G2 ;
-
-    toolset.flags msvc.compile CFLAGS <debug-symbols>on/<debug-store>object : /Z7 ;
-    toolset.flags msvc.compile CFLAGS <debug-symbols>on/<debug-store>database : /Zi ;
-    toolset.flags msvc.compile CFLAGS <optimization>off : /Od ;
-    toolset.flags msvc.compile CFLAGS <inlining>off : /Ob0 ;
-    toolset.flags msvc.compile CFLAGS <inlining>on : /Ob1 ;
-    toolset.flags msvc.compile CFLAGS <inlining>full : /Ob2 ;
-
-    toolset.flags msvc.compile CFLAGS <warnings>on : /W3 ;
-    toolset.flags msvc.compile CFLAGS <warnings>off : /W0 ;
-    toolset.flags msvc.compile CFLAGS <warnings>all : /W4 ;
-    toolset.flags msvc.compile CFLAGS <warnings-as-errors>on : /WX ;
-
-    toolset.flags msvc.compile C++FLAGS  <exception-handling>on/<asynch-exceptions>off/<extern-c-nothrow>off : /EHs ;
-    toolset.flags msvc.compile C++FLAGS  <exception-handling>on/<asynch-exceptions>off/<extern-c-nothrow>on : /EHsc ;
-    toolset.flags msvc.compile C++FLAGS  <exception-handling>on/<asynch-exceptions>on/<extern-c-nothrow>off : /EHa ;
-    toolset.flags msvc.compile C++FLAGS  <exception-handling>on/<asynch-exceptions>on/<extern-c-nothrow>on : /EHac ;
->>>>>>> 69ab3b55
-
-    # By default 8.0 enables rtti support while prior versions disabled it. We
-    # simply enable or disable it explicitly so we do not have to depend on this
-    # default behaviour.
-    toolset.flags msvc.compile CFLAGS <rtti>on : /GR ;
-    toolset.flags msvc.compile CFLAGS <rtti>off : /GR- ;
-    toolset.flags msvc.compile CFLAGS <runtime-debugging>off/<runtime-link>shared : /MD ;
-    toolset.flags msvc.compile CFLAGS <runtime-debugging>on/<runtime-link>shared : /MDd ;
-
-<<<<<<< HEAD
+
+
 # Locates the requested setup script under the given folder and returns its full
 # path or nothing in case the script can not be found. In case multiple scripts
 # are found only the first one is returned.
@@ -1745,15 +1160,8 @@
         return $(result[1]) ;
     }
 }
-=======
-    toolset.flags msvc.compile CFLAGS <runtime-debugging>off/<runtime-link>static/<threading>multi : /MT ;
-    toolset.flags msvc.compile CFLAGS <runtime-debugging>on/<runtime-link>static/<threading>multi : /MTd ;
->>>>>>> 69ab3b55
-
-    toolset.flags msvc.compile.c OPTIONS <cflags> : ;
-    toolset.flags msvc.compile.c++ OPTIONS <cxxflags> : ;
-
-<<<<<<< HEAD
+
+
 # Validates given path, registers found configuration and prints debug
 # information about it.
 #
@@ -1786,86 +1194,6 @@
 if [ MATCH (--debug-configuration) : [ modules.peek : ARGV ] ]
 {
     .debug-configuration = true ;
-=======
-    toolset.flags msvc.compile PDB_CFLAG <debug-symbols>on/<debug-store>database : /Fd ;  # not used yet
-
-    toolset.flags msvc.compile DEFINES <define> ;
-    toolset.flags msvc.compile UNDEFS <undef> ;
-    toolset.flags msvc.compile INCLUDES <include> ;
-
-    # Declare flags for the assembler.
-    toolset.flags msvc.compile.asm USER_ASMFLAGS <asmflags> ;
-
-    # Declare flags for linking.
-    {
-        toolset.flags msvc.link PDB_LINKFLAG <debug-symbols>on/<debug-store>database : /PDB: ;  # not used yet
-        toolset.flags msvc.link LINKFLAGS <debug-symbols>on : /DEBUG ;
-        toolset.flags msvc.link DEF_FILE <def-file> ;
-
-        # The linker disables the default optimizations when using /DEBUG so we
-        # have to enable them manually for release builds with debug symbols.
-        toolset.flags msvc LINKFLAGS <debug-symbols>on/<runtime-debugging>off : /OPT:REF,ICF ;
-
-        toolset.flags msvc LINKFLAGS <user-interface>console : /subsystem:console ;
-        toolset.flags msvc LINKFLAGS <user-interface>gui : /subsystem:windows ;
-        toolset.flags msvc LINKFLAGS <user-interface>wince : /subsystem:windowsce ;
-        toolset.flags msvc LINKFLAGS <user-interface>native : /subsystem:native ;
-        toolset.flags msvc LINKFLAGS <user-interface>auto : /subsystem:posix ;
-
-        toolset.flags msvc.link OPTIONS <linkflags> ;
-        toolset.flags msvc.link LINKPATH <library-path> ;
-
-        toolset.flags msvc.link FINDLIBS_ST <find-static-library> ;
-        toolset.flags msvc.link FINDLIBS_SA <find-shared-library> ;
-        toolset.flags msvc.link LIBRARY_OPTION <toolset>msvc : "" : unchecked ;
-        toolset.flags msvc.link LIBRARIES_MENTIONED_BY_FILE : <library-file> ;
-    }
-
-    toolset.flags msvc.archive AROPTIONS <archiveflags> ;
-}
-
-
-# Locates the requested setup script under the given folder and returns its full
-# path or nothing in case the script can not be found. In case multiple scripts
-# are found only the first one is returned.
-#
-# TODO: There used to exist a code comment for the msvc.init rule stating that
-# we do not correctly detect the location of the vcvars32.bat setup script for
-# the free VC7.1 tools in case user explicitly provides a path. This should be
-# tested or simply remove this whole comment in case this toolset version is no
-# longer important.
-#
-local rule locate-default-setup ( command : parent : setup-name )
-{
-    local result = [ GLOB $(command) $(parent) : $(setup-name) ] ;
-    if $(result[1])
-    {
-        return $(result[1]) ;
-    }
-}
-
-
-# Validates given path, registers found configuration and prints debug
-# information about it.
-#
-local rule register-configuration ( version : path ? )
-{
-    if $(path)
-    {
-        local command = [ GLOB $(path) : cl.exe ] ;
-
-        if $(command)
-        {
-            if $(.debug-configuration)
-            {
-                ECHO "notice: [msvc-cfg] msvc-$(version) detected, command: '$(command)'" ;
-            }
-
-            $(.versions).register $(version) ;
-            $(.versions).set $(version) : options : <command>$(command) ;
-        }
-    }
->>>>>>> 69ab3b55
 }
 
 # Miscellaneous constants.
@@ -1876,41 +1204,15 @@
 .escaped-double-quote = "\"" ;
 .TOUCH_FILE = [ common.file-touch-command ] ;
 
-<<<<<<< HEAD
 # List of all registered configurations.
 .versions = [ new configurations ] ;
 
-=======
-################################################################################
-#
-#   Startup code executed when loading this module.
-#
-################################################################################
-
-if [ MATCH (--debug-configuration) : [ modules.peek : ARGV ] ]
-{
-    .debug-configuration = true ;
-}
-
-# Miscellaneous constants.
-.RM = [ common.rm-command ] ;
-.nl = "
-" ;
-.ProgramFiles = [ path.make [ common.get-program-files-dir ] ] ;
-.escaped-double-quote = "\"" ;
-.TOUCH_FILE = [ common.file-touch-command ] ;
-
-# List of all registered configurations.
-.versions = [ new configurations ] ;
-
->>>>>>> 69ab3b55
 # Supported CPU architectures.
 .cpu-arch-i386 =
     <architecture>/<address-model>
     <architecture>/<address-model>32
     <architecture>x86/<address-model>
     <architecture>x86/<address-model>32 ;
-<<<<<<< HEAD
 
 .cpu-arch-amd64 =
     <architecture>/<address-model>64
@@ -1920,17 +1222,6 @@
     <architecture>ia64/<address-model>
     <architecture>ia64/<address-model>64 ;
 
-=======
-
-.cpu-arch-amd64 =
-    <architecture>/<address-model>64
-    <architecture>x86/<address-model>64 ;
-
-.cpu-arch-ia64 =
-    <architecture>ia64/<address-model>
-    <architecture>ia64/<address-model>64 ;
-
->>>>>>> 69ab3b55
 
 # Supported CPU types (only Itanium optimization options are supported from
 # VC++ 2005 on). See
