/*
 * Copyright 1993, 1995 Christopher Seiwald.
 *
 * This file is part of Jam - see jam.c for Copyright information.
 */

/*  This file is ALSO:
 *  Copyright 2001-2004 David Abrahams.
 *  Copyright 2005 Rene Rivera.
 *  Distributed under the Boost Software License, Version 1.0.
 *  (See accompanying file LICENSE_1_0.txt or http://www.boost.org/LICENSE_1_0.txt)
 */

# include "jam.h"

# include "filesys.h"
# include "pathsys.h"
# include "strings.h"
# include "object.h"

# ifdef OS_NT

# ifdef __BORLANDC__
# if __BORLANDC__ < 0x550
# include <dir.h>
# include <dos.h>
# endif
# undef FILENAME    /* cpp namespace collision */
# define _finddata_t ffblk
# endif

# include <io.h>
# include <sys/stat.h>
# include <ctype.h>
# include <direct.h>

/*
 * filent.c - scan directories and archives on NT
 *
 * External routines:
 *
 *  file_dirscan() - scan a directory for files
 *  file_time() - get timestamp of file, if not done by file_dirscan()
 *  file_archscan() - scan an archive for files
 *
 * File_dirscan() and file_archscan() call back a caller provided function
 * for each file found.  A flag to this callback function lets file_dirscan()
 * and file_archscan() indicate that a timestamp is being provided with the
 * file.   If file_dirscan() or file_archscan() do not provide the file's
 * timestamp, interested parties may later call file_time().
 *
 * 07/10/95 (taylor)  Findfirst() returns the first file on NT.
 * 05/03/96 (seiwald) split apart into pathnt.c
 */

/*
 * file_dirscan() - scan a directory for files
 */

void file_dirscan( OBJECT * dir, scanback func, void * closure )
{
    PROFILE_ENTER( FILE_DIRSCAN );

    file_info_t * d = 0;

    /* First enter directory itself */

    d = file_query( dir );

    if ( !d || !d->is_dir )
    {
        object_free( dir );
        PROFILE_EXIT( FILE_DIRSCAN );
        return;
    }

    if ( !d->files )
    {
        PATHNAME f;
        string filespec[ 1 ];
        string filename[ 1 ];
        long handle;
        int ret;
        struct _finddata_t finfo[ 1 ];
        LIST * files = L0;
        int d_length;

        dir = short_path_to_long_path( dir );

        d_length = strlen( object_str( dir ) );

        memset( (char *)&f, '\0', sizeof( f ) );

        f.f_dir.ptr = object_str( dir );
        f.f_dir.len = d_length;

        /* Now enter contents of directory */

        /* Prepare file search specification for the findfirst() API. */
        if ( d_length == 0 )
            string_copy( filespec, ".\\*" );
        else
        {
            /*
             * We can not simply assume the given folder name will never include
             * its trailing path separator or otherwise we would not support the
             * Windows root folder specified without its drive letter, i.e. '\'.
             */
            char trailingChar = object_str( dir )[ d_length - 1 ] ;
            string_copy( filespec, object_str( dir ) );
            if ( ( trailingChar != '\\' ) && ( trailingChar != '/' ) )
                string_append( filespec, "\\" );
            string_append( filespec, "*" );
        }

        if ( DEBUG_BINDSCAN )
            printf( "scan directory %s\n", dir );

        #if defined(__BORLANDC__) && __BORLANDC__ < 0x550
        if ( ret = findfirst( filespec->value, finfo, FA_NORMAL | FA_DIREC ) )
        {
            string_free( filespec );
            object_free( dir );
            PROFILE_EXIT( FILE_DIRSCAN );
            return;
        }

        string_new ( filename );
        while ( !ret )
        {
            file_info_t * ff = 0;

            f.f_base.ptr = finfo->ff_name;
            f.f_base.len = strlen( finfo->ff_name );

            string_truncate( filename, 0 );
            path_build( &f, filename );

            files = list_new( files, object_new(filename->value) );
            ff = file_info( filename->value );
            ff->is_file = finfo->ff_attrib & FA_DIREC ? 0 : 1;
            ff->is_dir = finfo->ff_attrib & FA_DIREC ? 1 : 0;
            ff->size = finfo->ff_fsize;
            ff->time = (finfo->ff_ftime << 16) | finfo->ff_ftime;

            ret = findnext( finfo );
        }
        # else
        handle = _findfirst( filespec->value, finfo );

        if ( ret = ( handle < 0L ) )
        {
            string_free( filespec );
            object_free( dir );
            PROFILE_EXIT( FILE_DIRSCAN );
            return;
        }

        string_new( filename );
        while ( !ret )
        {
            OBJECT * filename_obj;
            file_info_t * ff = 0;

            f.f_base.ptr = finfo->name;
            f.f_base.len = strlen( finfo->name );

            string_truncate( filename, 0 );
            path_build( &f, filename, 0 );

            filename_obj = object_new( filename->value );
            path_add_key( filename_obj );
            files = list_new( files, filename_obj );
            ff = file_info( filename_obj );
            ff->is_file = finfo->attrib & _A_SUBDIR ? 0 : 1;
            ff->is_dir = finfo->attrib & _A_SUBDIR ? 1 : 0;
            ff->size = finfo->size;
            ff->time = finfo->time_write;

            ret = _findnext( handle, finfo );
        }

        _findclose( handle );
        # endif
        string_free( filename );
        string_free( filespec );
        object_free( dir );

        d->files = files;
    }

    /* Special case \ or d:\ : enter it */
    {
<<<<<<< HEAD
        unsigned long len = strlen(d->name);
        if ( len == 1 && d->name[0] == '\\' )
            (*func)( closure, d->name, 1 /* stat()'ed */, d->time );
        else if ( len == 3 && d->name[1] == ':' ) {
            (*func)( closure, d->name, 1 /* stat()'ed */, d->time );
=======
        unsigned long len = strlen( object_str( d->name ) );
        if ( len == 1 && object_str( d->name )[0] == '\\' )
        {
            OBJECT * dir = short_path_to_long_path( d->name );
            (*func)( closure, dir, 1 /* stat()'ed */, d->time );
            object_free( dir );
        }
        else if ( len == 3 && object_str( d->name )[1] == ':' )
        {
            char buf[4];
            OBJECT * dir1 = short_path_to_long_path( d->name );
            OBJECT * dir2;
            (*func)( closure, dir1, 1 /* stat()'ed */, d->time );
>>>>>>> f05a78ca
            /* We've just entered 3-letter drive name spelling (with trailing
               slash), into the hash table. Now enter two-letter variant,
               without trailing slash, so that if we try to check whether
               "c:" exists, we hit it.

               Jam core has workarounds for that. Given:
                  x = c:\whatever\foo ;
                  p = $(x:D) ;
                  p2 = $(p:D) ;
               There will be no trailing slash in $(p), but there will be one
               in $(p2). But, that seems rather fragile.                
            */
<<<<<<< HEAD
            d->name[2] = 0;
            (*func)( closure, d->name, 1 /* stat()'ed */, d->time );
=======
            strcpy( buf, object_str( dir1 ) );
            buf[2] = 0;
            dir2 = object_new( buf );
            (*func)( closure, dir2, 1 /* stat()'ed */, d->time );
            object_free( dir2 );
            object_free( dir1 );
>>>>>>> f05a78ca
        }
    }

    /* Now enter contents of directory */
    if ( d->files )
    {
        LIST * files = d->files;
        while ( files )
        {
            file_info_t * ff = file_info( files->value );
            (*func)( closure, files->value, 1 /* stat()'ed */, ff->time );
            files = list_next( files );
        }
    }

    PROFILE_EXIT( FILE_DIRSCAN );
}

file_info_t * file_query( OBJECT * filename )
{
    file_info_t * ff = file_info( filename );
    if ( ! ff->time )
    {
        struct stat statbuf;

        if ( stat( *object_str( filename ) ? object_str( filename ) : ".", &statbuf ) < 0 )
            return 0;

        ff->is_file = statbuf.st_mode & S_IFREG ? 1 : 0;
        ff->is_dir = statbuf.st_mode & S_IFDIR ? 1 : 0;
        ff->size = statbuf.st_size;
        ff->time = statbuf.st_mtime ? statbuf.st_mtime : 1;
    }
    return ff;
}

/*
 * file_time() - get timestamp of file, if not done by file_dirscan()
 */

int
file_time(
    OBJECT * filename,
    time_t * time )
{
    file_info_t * ff = file_query( filename );
    if ( !ff ) return -1;
    *time = ff->time;
    return 0;
}

int file_is_file( OBJECT * filename )
{
    file_info_t * ff = file_query( filename );
    if ( !ff ) return -1;
    return ff->is_file;
}

<<<<<<< HEAD
int file_mkdir(char *pathname)
=======
int file_mkdir( const char * pathname )
>>>>>>> f05a78ca
{
    return _mkdir(pathname);
}

/*
 * file_archscan() - scan an archive for files
 */

/* Straight from SunOS */

#define ARMAG   "!<arch>\n"
#define SARMAG  8

#define ARFMAG  "`\n"

struct ar_hdr {
    char    ar_name[16];
    char    ar_date[12];
    char    ar_uid[6];
    char    ar_gid[6];
    char    ar_mode[8];
    char    ar_size[10];
    char    ar_fmag[2];
};

# define SARFMAG 2
# define SARHDR sizeof( struct ar_hdr )

void
file_archscan(
    const char * archive,
    scanback     func,
    void       * closure )
{
    struct ar_hdr ar_hdr;
    char *string_table = 0;
    char buf[ MAXJPATH ];
    long offset;
    int fd;

    if ( ( fd = open( archive, O_RDONLY | O_BINARY, 0 ) ) < 0 )
        return;

    if ( read( fd, buf, SARMAG ) != SARMAG ||
        strncmp( ARMAG, buf, SARMAG ) )
    {
        close( fd );
        return;
    }

    offset = SARMAG;

    if ( DEBUG_BINDSCAN )
        printf( "scan archive %s\n", archive );

    while ( ( read( fd, &ar_hdr, SARHDR ) == SARHDR ) &&
           !memcmp( ar_hdr.ar_fmag, ARFMAG, SARFMAG ) )
    {
        long    lar_date;
        long    lar_size;
        char   * name = 0;
        char   * endname;
        char   * c;
        OBJECT * member;

        sscanf( ar_hdr.ar_date, "%ld", &lar_date );
        sscanf( ar_hdr.ar_size, "%ld", &lar_size );

        lar_size = ( lar_size + 1 ) & ~1;

        if (ar_hdr.ar_name[0] == '/' && ar_hdr.ar_name[1] == '/' )
        {
        /* this is the "string table" entry of the symbol table,
        ** which holds strings of filenames that are longer than
        ** 15 characters (ie. don't fit into a ar_name
        */

        string_table = BJAM_MALLOC_ATOMIC(lar_size+1);
        if (read(fd, string_table, lar_size) != lar_size)
            printf("error reading string table\n");
        string_table[lar_size] = '\0';
        offset += SARHDR + lar_size;
        continue;
        }
        else if (ar_hdr.ar_name[0] == '/' && ar_hdr.ar_name[1] != ' ')
        {
            /* Long filenames are recognized by "/nnnn" where nnnn is
            ** the offset of the string in the string table represented
            ** in ASCII decimals.
            */

            name = string_table + atoi( ar_hdr.ar_name + 1 );
            for ( endname = name; *endname && *endname != '\n'; ++endname) {}
        }
        else
        {
            /* normal name */
            name = ar_hdr.ar_name;
            endname = name + sizeof( ar_hdr.ar_name );
        }

        /* strip trailing white-space, slashes, and backslashes */

        while ( endname-- > name )
            if ( !isspace(*endname) && ( *endname != '\\' ) && ( *endname != '/' ) )
                break;
        *++endname = 0;

        /* strip leading directory names, an NT specialty */

        if ( c = strrchr( name, '/' ) )
        name = c + 1;
        if ( c = strrchr( name, '\\' ) )
        name = c + 1;

        sprintf( buf, "%s(%.*s)", archive, endname - name, name );
        member = object_new( buf );
        (*func)( closure, member, 1 /* time valid */, (time_t)lar_date );
        object_free( member );

        offset += SARHDR + lar_size;
        lseek( fd, offset, 0 );
    }

    close( fd );
}

# endif /* NT */<|MERGE_RESOLUTION|>--- conflicted
+++ resolved
@@ -136,7 +136,7 @@
             string_truncate( filename, 0 );
             path_build( &f, filename );
 
-            files = list_new( files, object_new(filename->value) );
+            files = list_push_back( files, object_new(filename->value) );
             ff = file_info( filename->value );
             ff->is_file = finfo->ff_attrib & FA_DIREC ? 0 : 1;
             ff->is_dir = finfo->ff_attrib & FA_DIREC ? 1 : 0;
@@ -170,7 +170,7 @@
 
             filename_obj = object_new( filename->value );
             path_add_key( filename_obj );
-            files = list_new( files, filename_obj );
+            files = list_push_back( files, filename_obj );
             ff = file_info( filename_obj );
             ff->is_file = finfo->attrib & _A_SUBDIR ? 0 : 1;
             ff->is_dir = finfo->attrib & _A_SUBDIR ? 1 : 0;
@@ -191,13 +191,6 @@
 
     /* Special case \ or d:\ : enter it */
     {
-<<<<<<< HEAD
-        unsigned long len = strlen(d->name);
-        if ( len == 1 && d->name[0] == '\\' )
-            (*func)( closure, d->name, 1 /* stat()'ed */, d->time );
-        else if ( len == 3 && d->name[1] == ':' ) {
-            (*func)( closure, d->name, 1 /* stat()'ed */, d->time );
-=======
         unsigned long len = strlen( object_str( d->name ) );
         if ( len == 1 && object_str( d->name )[0] == '\\' )
         {
@@ -211,7 +204,6 @@
             OBJECT * dir1 = short_path_to_long_path( d->name );
             OBJECT * dir2;
             (*func)( closure, dir1, 1 /* stat()'ed */, d->time );
->>>>>>> f05a78ca
             /* We've just entered 3-letter drive name spelling (with trailing
                slash), into the hash table. Now enter two-letter variant,
                without trailing slash, so that if we try to check whether
@@ -224,29 +216,24 @@
                There will be no trailing slash in $(p), but there will be one
                in $(p2). But, that seems rather fragile.                
             */
-<<<<<<< HEAD
-            d->name[2] = 0;
-            (*func)( closure, d->name, 1 /* stat()'ed */, d->time );
-=======
             strcpy( buf, object_str( dir1 ) );
             buf[2] = 0;
             dir2 = object_new( buf );
             (*func)( closure, dir2, 1 /* stat()'ed */, d->time );
             object_free( dir2 );
             object_free( dir1 );
->>>>>>> f05a78ca
         }
     }
 
     /* Now enter contents of directory */
-    if ( d->files )
+    if ( !list_empty( d->files ) )
     {
         LIST * files = d->files;
-        while ( files )
-        {
-            file_info_t * ff = file_info( files->value );
-            (*func)( closure, files->value, 1 /* stat()'ed */, ff->time );
-            files = list_next( files );
+        LISTITER iter = list_begin( files ), end = list_end( files );
+        for ( ; iter != end; iter = list_next( iter ) )
+        {
+            file_info_t * ff = file_info( list_item( iter ) );
+            (*func)( closure, list_item( iter ), 1 /* stat()'ed */, ff->time );
         }
     }
 
@@ -293,11 +280,7 @@
     return ff->is_file;
 }
 
-<<<<<<< HEAD
-int file_mkdir(char *pathname)
-=======
 int file_mkdir( const char * pathname )
->>>>>>> f05a78ca
 {
     return _mkdir(pathname);
 }
