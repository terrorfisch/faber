/*
 * Copyright 1993-2002 Christopher Seiwald and Perforce Software, Inc.
 *
 * This file is part of Jam - see jam.c for Copyright information.
 */

#ifndef JAM_BUILTINS_H
# define JAM_BUILTINS_H

# include "frames.h"

/*
 * builtins.h - compile parsed jam statements
 */

void load_builtins();
void init_set();
void init_path();
void init_regex();
void init_property_set();
void init_sequence();
void init_order();

<<<<<<< HEAD
LIST *builtin_calc( PARSE *parse, FRAME *args );
LIST *builtin_depends( PARSE *parse, FRAME *args );
LIST *builtin_rebuilds( PARSE *parse, FRAME *args );
LIST *builtin_echo( PARSE *parse, FRAME *args );
LIST *builtin_exit( PARSE *parse, FRAME *args );
LIST *builtin_flags( PARSE *parse, FRAME *args );
LIST *builtin_glob( PARSE *parse, FRAME *args );
LIST *builtin_glob_recursive( PARSE   *parse, FRAME *frame );
LIST *builtin_subst( PARSE  *parse, FRAME *args );
LIST *builtin_match( PARSE *parse, FRAME *args );
LIST *builtin_split_by_characters( PARSE *parse, FRAME *args );
LIST *builtin_hdrmacro( PARSE *parse, FRAME *args );
LIST *builtin_rulenames( PARSE *parse, FRAME *args );
LIST *builtin_varnames( PARSE *parse, FRAME *args );
LIST *builtin_delete_module( PARSE *parse, FRAME *args );
LIST *builtin_import( PARSE *parse, FRAME *args );
LIST *builtin_export( PARSE *parse, FRAME *args );
LIST *builtin_caller_module( PARSE *parse, FRAME *args );
LIST *builtin_backtrace( PARSE *parse, FRAME *args );
LIST *builtin_pwd( PARSE *parse, FRAME *args );
LIST *builtin_update( PARSE *parse, FRAME *args );
LIST *builtin_update_now( PARSE *parse, FRAME *args );
LIST *builtin_search_for_target( PARSE *parse, FRAME *args );
LIST *builtin_import_module( PARSE *parse, FRAME *args );
LIST *builtin_imported_modules( PARSE *parse, FRAME *frame );
LIST *builtin_instance( PARSE *parse, FRAME *frame );
LIST *builtin_sort( PARSE *parse, FRAME *frame );
LIST *builtin_normalize_path( PARSE *parse, FRAME *frame );
LIST *builtin_native_rule( PARSE *parse, FRAME *frame );
LIST *builtin_has_native_rule( PARSE *parse, FRAME *frame );
LIST *builtin_user_module( PARSE *parse, FRAME *frame );
LIST *builtin_nearest_user_location( PARSE *parse, FRAME *frame );
LIST *builtin_check_if_file( PARSE *parse, FRAME *frame );
LIST *builtin_python_import_rule( PARSE *parse, FRAME *frame );
LIST *builtin_shell( PARSE *parse, FRAME *frame );
LIST *builtin_md5( PARSE *parse, FRAME *frame );
LIST *builtin_file_open( PARSE *parse, FRAME *frame );
LIST *builtin_pad( PARSE *parse, FRAME *frame );
LIST *builtin_precious( PARSE *parse, FRAME *frame );
LIST *builtin_self_path( PARSE *parse, FRAME *frame );
LIST *builtin_makedir( PARSE *parse, FRAME *frame );
=======
LIST *builtin_calc( FRAME * frame, int flags );
LIST *builtin_depends( FRAME * frame, int flags );
LIST *builtin_rebuilds( FRAME * frame, int flags );
LIST *builtin_echo( FRAME * frame, int flags );
LIST *builtin_exit( FRAME * frame, int flags );
LIST *builtin_flags( FRAME * frame, int flags );
LIST *builtin_glob( FRAME * frame, int flags );
LIST *builtin_glob_recursive( FRAME * frame, int flags );
LIST *builtin_subst( FRAME * frame, int flags );
LIST *builtin_match( FRAME * frame, int flags );
LIST *builtin_split_by_characters( FRAME * frame, int flags );
LIST *builtin_hdrmacro( FRAME * frame, int flags );
LIST *builtin_rulenames( FRAME * frame, int flags );
LIST *builtin_varnames( FRAME * frame, int flags );
LIST *builtin_delete_module( FRAME * frame, int flags );
LIST *builtin_import( FRAME * frame, int flags );
LIST *builtin_export( FRAME * frame, int flags );
LIST *builtin_caller_module( FRAME * frame, int flags );
LIST *builtin_backtrace( FRAME * frame, int flags );
LIST *builtin_pwd( FRAME * frame, int flags );
LIST *builtin_update( FRAME * frame, int flags );
LIST *builtin_update_now( FRAME * frame, int flags );
LIST *builtin_search_for_target( FRAME * frame, int flags );
LIST *builtin_import_module( FRAME * frame, int flags );
LIST *builtin_imported_modules( FRAME * frame, int flags );
LIST *builtin_instance( FRAME * frame, int flags );
LIST *builtin_sort( FRAME * frame, int flags );
LIST *builtin_normalize_path( FRAME * frame, int flags );
LIST *builtin_native_rule( FRAME * frame, int flags );
LIST *builtin_has_native_rule( FRAME * frame, int flags );
LIST *builtin_user_module( FRAME * frame, int flags );
LIST *builtin_nearest_user_location( FRAME * frame, int flags );
LIST *builtin_check_if_file( FRAME * frame, int flags );
LIST *builtin_python_import_rule( FRAME * frame, int flags );
LIST *builtin_shell( FRAME * frame, int flags );
LIST *builtin_md5( FRAME * frame, int flags );
LIST *builtin_file_open( FRAME * frame, int flags );
LIST *builtin_pad( FRAME * frame, int flags );
LIST *builtin_precious( FRAME * frame, int flags );
LIST *builtin_self_path( FRAME * frame, int flags );
LIST *builtin_makedir( FRAME * frame, int flags );
>>>>>>> f05a78ca

void backtrace( FRAME *frame );
extern int last_update_now_status;

#endif<|MERGE_RESOLUTION|>--- conflicted
+++ resolved
@@ -21,49 +21,6 @@
 void init_sequence();
 void init_order();
 
-<<<<<<< HEAD
-LIST *builtin_calc( PARSE *parse, FRAME *args );
-LIST *builtin_depends( PARSE *parse, FRAME *args );
-LIST *builtin_rebuilds( PARSE *parse, FRAME *args );
-LIST *builtin_echo( PARSE *parse, FRAME *args );
-LIST *builtin_exit( PARSE *parse, FRAME *args );
-LIST *builtin_flags( PARSE *parse, FRAME *args );
-LIST *builtin_glob( PARSE *parse, FRAME *args );
-LIST *builtin_glob_recursive( PARSE   *parse, FRAME *frame );
-LIST *builtin_subst( PARSE  *parse, FRAME *args );
-LIST *builtin_match( PARSE *parse, FRAME *args );
-LIST *builtin_split_by_characters( PARSE *parse, FRAME *args );
-LIST *builtin_hdrmacro( PARSE *parse, FRAME *args );
-LIST *builtin_rulenames( PARSE *parse, FRAME *args );
-LIST *builtin_varnames( PARSE *parse, FRAME *args );
-LIST *builtin_delete_module( PARSE *parse, FRAME *args );
-LIST *builtin_import( PARSE *parse, FRAME *args );
-LIST *builtin_export( PARSE *parse, FRAME *args );
-LIST *builtin_caller_module( PARSE *parse, FRAME *args );
-LIST *builtin_backtrace( PARSE *parse, FRAME *args );
-LIST *builtin_pwd( PARSE *parse, FRAME *args );
-LIST *builtin_update( PARSE *parse, FRAME *args );
-LIST *builtin_update_now( PARSE *parse, FRAME *args );
-LIST *builtin_search_for_target( PARSE *parse, FRAME *args );
-LIST *builtin_import_module( PARSE *parse, FRAME *args );
-LIST *builtin_imported_modules( PARSE *parse, FRAME *frame );
-LIST *builtin_instance( PARSE *parse, FRAME *frame );
-LIST *builtin_sort( PARSE *parse, FRAME *frame );
-LIST *builtin_normalize_path( PARSE *parse, FRAME *frame );
-LIST *builtin_native_rule( PARSE *parse, FRAME *frame );
-LIST *builtin_has_native_rule( PARSE *parse, FRAME *frame );
-LIST *builtin_user_module( PARSE *parse, FRAME *frame );
-LIST *builtin_nearest_user_location( PARSE *parse, FRAME *frame );
-LIST *builtin_check_if_file( PARSE *parse, FRAME *frame );
-LIST *builtin_python_import_rule( PARSE *parse, FRAME *frame );
-LIST *builtin_shell( PARSE *parse, FRAME *frame );
-LIST *builtin_md5( PARSE *parse, FRAME *frame );
-LIST *builtin_file_open( PARSE *parse, FRAME *frame );
-LIST *builtin_pad( PARSE *parse, FRAME *frame );
-LIST *builtin_precious( PARSE *parse, FRAME *frame );
-LIST *builtin_self_path( PARSE *parse, FRAME *frame );
-LIST *builtin_makedir( PARSE *parse, FRAME *frame );
-=======
 LIST *builtin_calc( FRAME * frame, int flags );
 LIST *builtin_depends( FRAME * frame, int flags );
 LIST *builtin_rebuilds( FRAME * frame, int flags );
@@ -86,7 +43,6 @@
 LIST *builtin_pwd( FRAME * frame, int flags );
 LIST *builtin_update( FRAME * frame, int flags );
 LIST *builtin_update_now( FRAME * frame, int flags );
-LIST *builtin_search_for_target( FRAME * frame, int flags );
 LIST *builtin_import_module( FRAME * frame, int flags );
 LIST *builtin_imported_modules( FRAME * frame, int flags );
 LIST *builtin_instance( FRAME * frame, int flags );
@@ -105,7 +61,6 @@
 LIST *builtin_precious( FRAME * frame, int flags );
 LIST *builtin_self_path( FRAME * frame, int flags );
 LIST *builtin_makedir( FRAME * frame, int flags );
->>>>>>> f05a78ca
 
 void backtrace( FRAME *frame );
 extern int last_update_now_status;
