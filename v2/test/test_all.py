--- conflicted
+++ resolved
@@ -11,14 +11,10 @@
 import string
 import BoostBuild
 
-<<<<<<< HEAD
-
-=======
 xml = "--xml" in sys.argv
 toolset = BoostBuild.get_toolset()
         
     
->>>>>>> bb19680c
 # Clear environment for testing.
 #
 for s in ('BOOST_ROOT', 'BOOST_BUILD_PATH', 'JAM_TOOLSET', 'BCCROOT', 'MSVCDir',
@@ -139,10 +135,7 @@
           "conditionals3",
           "conditionals_multiple",
           "configuration",
-<<<<<<< HEAD
-=======
           "copy_time",
->>>>>>> bb19680c
           "custom_generator",
           "default_build",
           "default_features",
