--- conflicted
+++ resolved
@@ -6,11 +6,10 @@
 #    (See accompanying file LICENSE_1_0.txt or copy at
 #         http://www.boost.org/LICENSE_1_0.txt)
 
+import os
+import sys
+import string
 import BoostBuild
-
-import os
-import os.path
-import sys
 
 xml = "--xml" in sys.argv
 toolset = BoostBuild.get_toolset()
@@ -18,8 +17,8 @@
 
 # Clear environment for testing.
 #
-for s in ("BOOST_ROOT", "BOOST_BUILD_PATH", "JAM_TOOLSET", "BCCROOT",
-    "MSVCDir", "MSVC", "MSVCNT", "MINGW", "watcom"):
+for s in ('BOOST_ROOT', 'BOOST_BUILD_PATH', 'JAM_TOOLSET', 'BCCROOT', 'MSVCDir',
+    'MSVC', 'MSVCNT', 'MINGW', 'watcom' ):
     try:
         del os.environ[s]
     except:
@@ -29,93 +28,69 @@
 
 
 def run_tests(critical_tests, other_tests):
-    """
-      Runs first the critical_tests and then the other_tests.
-
-      Writes the name of the first failed test to test_results.txt. Critical
-    tests are run in the specified order, other tests are run starting with the
-    one that failed first on the last test run.
-
+    """Runs first critical tests and then other_tests.
+
+       Stops on first error, and write the name of failed test to
+       test_results.txt. Critical tests are run in the specified order, other
+       tests are run starting with the one that failed the last time.
     """
     last_failed = last_failed_test()
     other_tests = reorder_tests(other_tests, last_failed)
     all_tests = critical_tests + other_tests
 
     invocation_dir = os.getcwd()
-    max_test_name_len = 10
-    for x in all_tests:
-        if len(x) > max_test_name_len:
-            max_test_name_len = len(x)
 
     pass_count = 0
     failures_count = 0
 
-    for test in all_tests:
+    for i in all_tests:
+        passed = 1
         if not xml:
-            print("%%-%ds :" % max_test_name_len % test),
-
-        passed = 0
+            print ("%-25s : " %(i)),
         try:
-            __import__(test)
-            passed = 1
-        except KeyboardInterrupt:
-            """This allows us to abort the testing manually using Ctrl-C."""
-            raise
+            __import__(i)
         except SystemExit:
-            """This is the regular way our test scripts are supposed to report
-            test failures."""
-        except:
-            exc_type, exc_value, exc_tb = sys.exc_info()
-            try:
-                BoostBuild.annotation("failure - unhandled exception", "%s - "
-                    "%s" % (exc_type.__name__, exc_value))
-                BoostBuild.annotate_stack_trace(exc_tb)
-            finally:
-                #   Explicitly clear a hard-to-garbage-collect traceback
-                # related reference cycle as per documented sys.exc_info()
-                # usage suggestion.
-                del exc_tb
-
-        if passed:
-            pass_count += 1
-        else:
-            failures_count += 1
-            if failures_count == 1:
-                f = open(os.path.join(invocation_dir, "test_results.txt"), "w")
-                try:
-                    f.write(test)
-                finally:
-                    f.close()
-
-        #   Restore the current directory, which might have been changed by the
-        # test.
-        os.chdir(invocation_dir)
+            passed = 0;
+            if failures_count == 0:
+                f = open(os.path.join(invocation_dir, 'test_results.txt'), 'w')
+                f.write(i)
+                f.close()
+            failures_count = failures_count + 1
+            # Restore the current directory, which might be changed by the test.
+            os.chdir(invocation_dir)
 
         if not xml:
             if passed:
-                print("PASSED")
+                print "PASSED"
             else:
-                print("FAILED")
+                print "FAILED"
+
+            if i == "regression":
+                BoostBuild.flush_annotations()
+            BoostBuild.clear_annotations()
         else:
             rs = "succeed"
             if not passed:
                 rs = "fail"
             print """
 <test-log library="build" test-name="%s" test-type="run" toolset="%s" test-program="%s" target-directory="%s">
-<run result="%s">""" % (test, toolset, "tools/build/v2/test/" + test + ".py",
-                "boost/bin.v2/boost.build.tests/" + toolset + "/" + test, rs)
+<run result="%s">""" % (i, toolset, "tools/build/v2/test/" + i + ".py",
+                        "boost/bin.v2/boost.build.tests/" + toolset + "/" + i, rs)
+
             if not passed:
                 BoostBuild.flush_annotations(1)
+
             print """
 </run>
 </test-log>
 """
+        if passed:
+            pass_count = pass_count + 1
         sys.stdout.flush()  # Makes testing under emacs more entertaining.
-        BoostBuild.clear_annotations()
 
     # Erase the file on success.
     if failures_count == 0:
-        open("test_results.txt", "w").close()
+        open('test_results.txt', 'w')
 
     if not xml:
         print """
@@ -126,26 +101,23 @@
 
 
 def last_failed_test():
-    "Returns the name of the last failed test or None."
+    "Returns the name of last failed test or None"
     try:
         f = open("test_results.txt")
-        try:
-            return f.read().strip()
-        finally:
-            f.close()
-    except Exception:
+        s = string.strip(f.read())
+        return s
+    except:
         return None
 
 
 def reorder_tests(tests, first_test):
     try:
         n = tests.index(first_test)
-        return [first_test] + tests[:n] + tests[n + 1:]
+        return [first_test] + tests[:n] + tests[n+1:]
     except ValueError:
         return tests
 
 
-<<<<<<< HEAD
 critical_tests = ["unit_tests", "module_actions", "startup_v2"]
 
 critical_tests += ["core_d12", "core_typecheck", "core_delete_module",
@@ -253,145 +225,19 @@
           ]
 
 if os.name == 'posix':
-=======
-critical_tests = ["unit_tests", "module_actions", "startup_v2", "core_d12",
-    "core_typecheck", "core_delete_module", "core_language", "core_arguments",
-    "core_varnames", "core_import_module"]
-
-# We want to collect debug information about the test site before running any
-# of the tests, but only when not running the tests interactively. Then the
-# user can easily run this always-failing test directly to see what it would
-# have returned and there is no need to have it spoil a possible 'all tests
-# passed' result.
-if xml:
-    critical_tests.insert(0, "collect_debug_info")
-
-tests = ["absolute_sources",
-         "alias",
-         "alternatives",
-         "bad_dirname",
-         "build_dir",
-         "build_file",
-         "build_no",
-         "builtin_echo",
-         "builtin_exit",
-         "builtin_split_by_characters",
-         "c_file",
-         "chain",
-         "clean",
-         "composite",
-         "conditionals",
-         "conditionals2",
-         "conditionals3",
-         "conditionals_multiple",
-         "configuration",
-         "copy_time",
-         "core_action_output",
-         "core_action_status",
-         "core_actions_quietly",
-         "core_at_file",
-         "core_bindrule",
-         "core_nt_cmd_line",
-         "core_option_d2",
-         "core_option_l",
-         "core_option_n",
-         "core_parallel_actions",
-         "core_parallel_multifile_actions_1",
-         "core_parallel_multifile_actions_2",
-         "core_source_line_tracking",
-         "core_update_now",
-         "core_variables_in_actions",
-         "custom_generator",
-         "default_build",
-         "default_features",
-# This test is known to be broken itself.
-#         "default_toolset",
-         "dependency_property",
-         "dependency_test",
-         "direct_request_test",
-         "disambiguation",
-         "dll_path",
-         "double_loading",
-         "duplicate",
-         "example_libraries",
-         "example_make",
-         "exit_status",
-         "expansion",
-         "explicit",
-         "free_features_request",
-         "generator_selection",
-         "generators_test",
-         "implicit_dependency",
-         "indirect_conditional",
-         "inherit_toolset",
-         "inherited_dependency",
-         "inline",
-         "lib_source_property",
-         "library_chain",
-         "library_property",
-         "load_order",
-         "loop",
-         "make_rule",
-         "message",
-         "ndebug",
-         "no_type",
-         "notfile",
-         "ordered_include",
-         "out_of_tree",
-         "path_features",
-         "prebuilt",
-         "print",
-         "project_dependencies",
-         "project_glob",
-         "project_id",
-         "project_root_constants",
-         "project_root_rule",
-         "project_test3",
-         "project_test4",
-         "property_expansion",
-         "rebuilds",
-         "regression",
-         "relative_sources",
-         "remove_requirement",
-         "rescan_header",
-         "resolution",
-         "scanner_causing_rebuilds",
-         "searched_lib",
-         "skipping",
-         "sort_rule",
-         "source_locations",
-         "space_in_path",
-         "stage",
-         "standalone",
-         "static_and_shared_library",
-         "suffix",
-         "tag",
-         "test_result_dumping",
-         "test_rc",
-         "testing_support",
-         "timedata",
-         "unit_test",
-         "unused",
-         "use_requirements",
-         "using",
-         "wrapper",
-         "wrong_project",
-         ]
-
-if os.name == "posix":
->>>>>>> 85903e0a
     tests.append("symlink")
-    # On Windows, library order is not important, so skip this test. Besides,
-    # it fails ;-). Further, the test relies on the fact that on Linux, one can
+    # On windows, library order is not important, so skip this test. Besides, it
+    # fails ;-). Further, the test relies on the fact that on Linux, one can
     # build a shared library with unresolved symbols. This is not true on
-    # Windows, even with cygwin gcc.
-    if "CYGWIN" not in os.uname()[0]:
+    # Windows (even with cygwin gcc).
+    if string.find(os.uname()[0], "CYGWIN") == -1:
         tests.append("library_order")
 
-if toolset.startswith("gcc"):
+if string.find(BoostBuild.get_toolset(), 'gcc') == 0:
     tests.append("gcc_runtime")
 
-if toolset.startswith("gcc") or toolset.startswith("msvc"):
+if ( string.find(BoostBuild.get_toolset(), 'gcc') == 0 )or  \
+    ( string.find(BoostBuild.get_toolset(), 'msvc') == 0 ):
     tests.append("pch")
 
 if "--extras" in sys.argv:
@@ -403,7 +249,8 @@
     tests.append("example_customization")
     # Requires gettext tools.
     tests.append("example_gettext")
+
 elif not xml:
-    print("Note: skipping extra tests")
+    print 'Note: skipping extra tests'
 
 run_tests(critical_tests, tests)