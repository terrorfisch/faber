# Copyright 2002, 2003 Dave Abrahams
# Copyright 2002, 2005, 2006 Rene Rivera
# Copyright 2002, 2003, 2004, 2005, 2006 Vladimir Prus
# Distributed under the Boost Software License, Version 1.0.
# (See accompanying file LICENSE_1_0.txt or http://www.boost.org/LICENSE_1_0.txt)

# Implements project representation and loading. Each project is represented by:
#  - a module where all the Jamfile content live.
#  - an instance of 'project-attributes' class.
#    (given a module name, can be obtained using the 'attributes' rule)
#  - an instance of 'project-target' class (from targets.jam)
#    (given a module name, can be obtained using the 'target' rule)
#
# Typically, projects are created as result of loading a Jamfile, which is done
# by rules 'load' and 'initialize', below. First, module for Jamfile is loaded
# and new project-attributes instance is created. Some rules necessary for
# project are added to the module (see 'project-rules' module) at the bottom of
# this file. Default project attributes are set (inheriting attributes of parent
# project, if it exists). After that the Jamfile is read. It can declare its own
# attributes using the 'project' rule which will be combined with any already
# set attributes.
#
# The 'project' rule can also declare a project id which will be associated with
# the project module.
#
# There can also be 'standalone' projects. They are created by calling
# 'initialize' on an arbitrary module and not specifying their location. After
# the call, the module can call the 'project' rule, declare main targets and
# behave as a regular project except that, since it is not associated with any
# location, it should not declare targets that are not prebuilt.
#
# The list of all loaded Jamfile is stored in the .project-locations variable.
# It is possible to obtain a module name for a location using the 'module-name'
# rule. Standalone projects are not recorded and can only be referenced using
# their project id.

import "class" : new ;
import errors ;
import modules ;
import path ;
import print ;
import property-set ;
import sequence ;


# Loads the Jamfile at the given location. After loading, project global file
# and Jamfiles needed by the requested one will be loaded recursively. If the
# Jamfile at that location is loaded already, does nothing. Returns the project
# module for the Jamfile.
#
rule load ( jamfile-location )
{
    if --debug-loading in [ modules.peek : ARGV ]
    {
        ECHO "Loading Jamfile at" '$(jamfile-location)' ;
    }

    local module-name = [ module-name $(jamfile-location) ] ;
    # If Jamfile is already loaded, don't try again.
    if ! $(module-name) in $(.jamfile-modules)
    {
        load-jamfile $(jamfile-location) : $(module-name) ;

        # We want to make sure that child project are loaded only after parent
        # projects. In particular, because parent projects define attributes
        # which are inherited by children, and we don't want children to be
        # loaded before parent has defined everything.
        #
        # While "build-project" and "use-project" can potentially refer to child
        # projects from parent projects, we don't immediately load child
        # projects when seeing those attributes. Instead, we record the minimal
        # information to be used only later.
        load-used-projects $(module-name) ;
    }
    return $(module-name) ;
}


rule load-used-projects ( module-name )
{
    local used = [ modules.peek $(module-name) : .used-projects ] ;
    local location = [ attribute $(module-name) location ] ;
    import project ;
    while $(used)
    {
        local id = $(used[1]) ;
        local where = $(used[2]) ;

        project.use $(id) : [ path.root [ path.make $(where) ] $(location) ] ;
        used = $(used[3-]) ;
    }
}


# Note the use of character groups, as opposed to listing 'Jamroot' and
# 'jamroot'. With the latter, we would get duplicate matches on Windows and
# would have to eliminate duplicates.
JAMROOT ?= [ modules.peek : JAMROOT ] ;
JAMROOT ?= project-root.jam [Jj]amroot [Jj]amroot.jam ;


# Loads parent of Jamfile at 'location'. Issues an error if nothing is found.
#
rule load-parent ( location )
{
    local found = [ path.glob-in-parents $(location) : $(JAMROOT) $(JAMFILE) ] ;

    if ! $(found)
    {
        ECHO error: Could not find parent for project at '$(location)' ;
        EXIT error: Did not find Jamfile.jam or Jamroot.jam in any parent
            directory. ;
    }

    return [ load $(found[1]:D) ] ;
}


# Makes the specified 'module' act as if it were a regularly loaded Jamfile at
# 'location'. Reports an error if a Jamfile has already been loaded for that
# location.
#
rule act-as-jamfile ( module : location )
{
    if [ module-name $(location) ] in $(.jamfile-modules)
    {
        errors.error "Jamfile was already loaded for '$(location)'" ;
    }
    # Set up non-default mapping from location to module.
    .module.$(location) = $(module) ;

    # Add the location to the list of project locations so that we don't try to
    # reload the same Jamfile in the future.
    .jamfile-modules += [ module-name $(location) ] ;

    initialize $(module) : $(location) ;
}


# Returns the project module corresponding to the given project-id or plain
# directory name. Returns nothing if such a project can not be found.
#
rule find ( name : current-location )
{
    local project-module ;

    # Try interpreting name as project id.
    if [ path.is-rooted $(name) ]
    {
        project-module = $($(name).jamfile-module) ;
    }

    if ! $(project-module)
    {
        local location = [ path.root [ path.make $(name) ] $(current-location) ]
            ;

        # If no project is registered for the given location, try to load it.
        # First see if we have a Jamfile. If not, then see if we might have a
        # project root willing to act as a Jamfile. In that case, project root
        # must be placed in the directory referred by id.

        project-module = [ module-name $(location) ] ;
        if ! $(project-module) in $(.jamfile-modules)
        {
            if [ path.glob $(location) : $(JAMROOT) $(JAMFILE) ]
            {
                project-module = [ load $(location) ] ;
            }
            else
            {
                project-module = ;
            }
        }
    }

    return $(project-module) ;
}


# Returns the name of the module corresponding to 'jamfile-location'. If no
# module corresponds to that location yet, associates the default module name
# with that location.
#
rule module-name ( jamfile-location )
{
    if ! $(.module.$(jamfile-location))
    {
        # Root the path, so that locations are always unambiguous. Without this,
        # we can't decide if '../../exe/program1' and '.' are the same paths.
        jamfile-location = [ path.root $(jamfile-location) [ path.pwd ] ] ;
        .module.$(jamfile-location) = Jamfile<$(jamfile-location)> ;
    }
    return $(.module.$(jamfile-location)) ;
}


# Default patterns to search for the Jamfiles to use for build declarations.
#
JAMFILE = [ modules.peek : JAMFILE ] ;
JAMFILE ?= [Bb]uild.jam [Jj]amfile.v2 [Jj]amfile [Jj]amfile.jam ;


# Find the Jamfile at the given location. This returns the exact names of all
# the Jamfiles in the given directory. The optional parent-root argument causes
# this to search not the given directory but the ones above it up to the
# directory given in it.
#
rule find-jamfile (
    dir # The directory(s) to look for a Jamfile.
    parent-root ? # Optional flag indicating to search for the parent Jamfile.
    : no-errors ?
    )
{
    # Glob for all the possible Jamfiles according to the match pattern.
    #
    local jamfile-glob = ;
    if $(parent-root)
    {
        if ! $(.parent-jamfile.$(dir))
        {
            .parent-jamfile.$(dir) = [ path.glob-in-parents $(dir) : $(JAMFILE)
                ] ;
        }
        jamfile-glob = $(.parent-jamfile.$(dir)) ;
    }
    else
    {
        if ! $(.jamfile.$(dir))
        {
            .jamfile.$(dir) = [ path.glob $(dir) : $(JAMFILE) ] ;
        }
        jamfile-glob = $(.jamfile.$(dir)) ;

    }

    local jamfile-to-load = $(jamfile-glob) ;
    # Multiple Jamfiles found in the same place. Warn about this and ensure we
    # use only one of them. As a temporary convenience measure, if there is
    # Jamfile.v2 among found files, suppress the warning and use it.
    #
    if $(jamfile-to-load[2-])
    {
        local v2-jamfiles = [ MATCH (.*[Jj]amfile\\.v2)|(.*[Bb]uild\\.jam) : $(jamfile-to-load) ] ;

        if $(v2-jamfiles) && ! $(v2-jamfiles[2])
        {
            jamfile-to-load = $(v2-jamfiles) ;
        }
        else
        {
            local jamfile = [ path.basename $(jamfile-to-load[1]) ] ;
            ECHO "warning: Found multiple Jamfiles at '"$(dir)"'!"
                "Loading the first one: '$(jamfile)'." ;
        }

        jamfile-to-load = $(jamfile-to-load[1]) ;
    }

    # Could not find it, error.
    #
    if ! $(no-errors) && ! $(jamfile-to-load)
    {
        errors.error Unable to load Jamfile.
            : Could not find a Jamfile in directory '$(dir)'.
            : Attempted to find it with pattern '"$(JAMFILE:J= )"'.
            : Please consult the documentation at 'http://www.boost.org'. ;
    }

    return $(jamfile-to-load) ;
}


# Load a Jamfile at the given directory. Returns nothing. Will attempt to load
# the file as indicated by the JAMFILE patterns. Effect of calling this rule
# twice with the same 'dir' is undefined.
#
local rule load-jamfile (
    dir  # The directory of the project Jamfile.
    : jamfile-module
    )
{
    # See if the Jamfile is where it should be.
    #
    local jamfile-to-load = [ path.glob $(dir) : $(JAMROOT) ] ;
    if ! $(jamfile-to-load)
    {
        jamfile-to-load = [ find-jamfile $(dir) ] ;
    }
    
    if $(jamfile-to-load[2])
    {
        errors.error "Multiple Jamfiles found at '$(dir)'" 
          :  "Filenames are: " $(jamfile-to-load:D=) ;
    }
    
    # Now load the Jamfile in it's own context. 
    # The call to 'initialize' may load parent Jamfile, which might have
    # 'use-project' statement that causes a second attempt to load the
    # same project we're loading now.  Checking inside .jamfile-modules
    # prevents that second attempt from messing up.
    if ! $(jamfile-module) in $(.jamfile-modules)
    {

        # Initialize the Jamfile module before loading.
        #
        initialize $(jamfile-module) : [ path.parent $(jamfile-to-load) ]
            : $(jamfile-to-load:BS) ;

        if ! $(jamfile-module) in $(.jamfile-modules)
        {
            .jamfile-modules += $(jamfile-module) ;

            local saved-project = $(.current-project) ;

            mark-as-user $(jamfile-module) ;
            modules.load $(jamfile-module) : [ path.native $(jamfile-to-load) ] : . ;
            if [ MATCH ($(JAMROOT)) : $(jamfile-to-load:BS) ]
            {
                jamfile = [ find-jamfile $(dir) : no-errors ] ;
                if $(jamfile)
                {
                    load-aux $(jamfile-module) : [ path.native $(jamfile) ] ;
                }
            }

            # Now do some checks.
            if $(.current-project) != $(saved-project)
            {
                errors.error "The value of the .current-project variable has magically"
                    : "changed after loading a Jamfile. This means some of the targets"
                    : "might be defined in the wrong project."
                    : "after loading" $(jamfile-module)
                    : "expected value" $(saved-project)
                    : "actual value" $(.current-project) ;
            }

            if $(.global-build-dir)
            {
                local id           = [ attribute $(jamfile-module) id           ] ;
                local project-root = [ attribute $(jamfile-module) project-root ] ;
                local location     = [ attribute $(jamfile-module) location     ] ;

                if $(location) && $(project-root) = $(dir)
                {
                    # This is Jamroot.
                    if ! $(id)
                    {
                        ECHO "warning: the --build-dir option was specified" ;
                        ECHO "warning: but Jamroot at '$(dir)'" ;
                        ECHO "warning: specified no project id" ;
                        ECHO "warning: the --build-dir option will be ignored" ;
                    }
                }
            }
        }
    }
}


rule mark-as-user ( module-name )
{
    if USER_MODULE in [ RULENAMES ]
    {
        USER_MODULE $(module-name) ;
    }
}


rule load-aux ( module-name : file )
{
    mark-as-user $(module-name) ;

    module $(module-name)
    {
        include $(2) ;
        local rules = [ RULENAMES $(1) ] ;
        IMPORT $(1) : $(rules) : $(1) : $(1).$(rules) ;
    }
}


.global-build-dir = [ MATCH --build-dir=(.*) : [ modules.peek : ARGV ] ] ;
if $(.global-build-dir)
{
    # If the option is specified several times, take the last value.
    .global-build-dir = [ path.make $(.global-build-dir[-1]) ] ;
}


# Initialize the module for a project.
#
rule initialize (
    module-name   # The name of the project module.
    : location ?  # The location (directory) of the project to initialize. If
                  # not specified, a standalone project will be initialized.
    : basename ?
    )
{
    if --debug-loading in [ modules.peek : ARGV ]
    {
        ECHO "Initializing project '$(module-name)'" ;
    }

<<<<<<< HEAD
    # TODO: need to consider if standalone projects can do anything but define
    # prebuilt targets. If so, we need to give it a more sensible "location", so
    # that source paths are correct.
    location ?= "" ;
    # Create the module for the Jamfile first.
    module $(module-name)
    {
    }
    $(module-name).attributes = [ new project-attributes $(location)
        $(module-name) ] ;
    local attributes = $($(module-name).attributes) ;

    if $(location)
    {
        $(attributes).set source-location : [ path.make $(location) ] : exact ;
    }
    else if ! $(module-name) in test-config site-config user-config project-config
    {
        # This is a standalone project with known location. Set source location
        # so that it can declare targets. This is intended so that you can put
        # a .jam file in your sources and use it via 'using'. Standard modules
        # (in 'tools' subdir) may not assume source dir is set.
        local s = [ modules.binding $(module-name) ] ;
        if ! $(s)
        {
            errors.error "Could not determine project location $(module-name)" ;
        }        
        $(attributes).set source-location : $(s:D) : exact ;
    }

    $(attributes).set requirements       : [ property-set.empty ] : exact ;
    $(attributes).set usage-requirements : [ property-set.empty ] : exact ;

    # Import rules common to all project modules from project-rules module,
    # defined at the end of this file.
    local rules = [ RULENAMES project-rules ] ;
    IMPORT project-rules : $(rules) : $(module-name) : $(rules) ;

=======
>>>>>>> f05a78ca
    local jamroot ;

    local parent-module ;
    if $(module-name) = test-config
    {
        # No parent.
    }
    else if $(module-name) = site-config
    {
        parent-module = test-config ;
    }
    else if $(module-name) = user-config
    {
        parent-module = site-config ;
    }
    else if $(module-name) = project-config
    {
        parent-module = user-config ;
    }    
    else
    {
        # We search for parent/project-root only if Jamfile was specified, i.e.
        # if the project is not standalone.
        if $(location) && ! [ MATCH ($(JAMROOT)) : $(basename) ]
        {
            parent-module = [ load-parent $(location) ] ;
        }
        else
        {
            # It's either jamroot or standalone project. If it's jamroot,
            # inherit from user-config.
            if $(location)
            {
                # If project-config module exist, inherit from it.
                if $(project-config.attributes)
                {   
                    parent-module = project-config ;
                }
                else
                {                    
                    parent-module = user-config ;
                }                
                jamroot = true ;
            }
        }
    }

    # TODO: need to consider if standalone projects can do anything but define
    # prebuilt targets. If so, we need to give it a more sensible "location", so
    # that source paths are correct.
    location ?= "" ;
    # Create the module for the Jamfile first.
    module $(module-name)
    {
    }

    # load-parent can end up loading this module again.
    # Make sure this isn't duplicated.
    if ! $($(module-name).attributes) {

        $(module-name).attributes = [ new project-attributes $(location)
            $(module-name) ] ;
        local attributes = $($(module-name).attributes) ;

        if $(location)
        {
            $(attributes).set source-location : [ path.make $(location) ] : exact ;
        }
        else if ! $(module-name) in test-config site-config user-config project-config
        {
            # This is a standalone project with known location. Set source location
            # so that it can declare targets. This is intended so that you can put
            # a .jam file in your sources and use it via 'using'. Standard modules
            # (in 'tools' subdir) may not assume source dir is set.
            local s = [ modules.binding $(module-name) ] ;
            if ! $(s)
            {
                errors.error "Could not determine project location $(module-name)" ;
            }        
            $(attributes).set source-location : $(s:D) : exact ;
        }

        $(attributes).set requirements       : [ property-set.empty ] : exact ;
        $(attributes).set usage-requirements : [ property-set.empty ] : exact ;

        # Import rules common to all project modules from project-rules module,
        # defined at the end of this file.
        local rules = [ RULENAMES project-rules ] ;
        IMPORT project-rules : $(rules) : $(module-name) : $(rules) ;

        if $(parent-module)
        {
            inherit-attributes $(module-name) : $(parent-module) ;
            $(attributes).set parent-module : $(parent-module) : exact ;
        }

        if $(jamroot)
        {
            $(attributes).set project-root : $(location) : exact ;
        }

        local parent ;
        if $(parent-module)
        {
            parent = [ target $(parent-module) ] ;
        }

        if ! $(.target.$(module-name))
        {
            .target.$(module-name) = [ new project-target $(module-name)
                : $(module-name) $(parent)
                : [ attribute $(module-name) requirements ] ] ;

            if --debug-loading in [ modules.peek : ARGV ]
            {
                ECHO "Assigned project target" $(.target.$(module-name))
                    "to '$(module-name)'" ;
            }
        }
    }

    .current-project = [ target $(module-name) ] ;
}


# Make 'project-module' inherit attributes of project root and parent module.
#
rule inherit-attributes ( project-module : parent-module )
{
    local attributes = $($(project-module).attributes) ;
    local pattributes = [ attributes $(parent-module) ] ;
    # Parent module might be locationless configuration module.
    if [ modules.binding $(parent-module) ]
    {
        $(attributes).set parent : [ path.parent
            [ path.make [ modules.binding $(parent-module) ] ] ] ;
    }
    local v = [ $(pattributes).get project-root ] ;
    $(attributes).set project-root : $(v) : exact ;
    $(attributes).set default-build
        : [ $(pattributes).get default-build ] ;
    $(attributes).set requirements
        : [ $(pattributes).get requirements ] : exact ;
    $(attributes).set usage-requirements
        : [ $(pattributes).get usage-requirements ] : exact ;

    local parent-build-dir = [ $(pattributes).get build-dir ] ;
    if $(parent-build-dir)
    {
        # Have to compute relative path from parent dir to our dir. Convert both
        # paths to absolute, since we cannot find relative path from ".." to
        # ".".

        local location = [ attribute $(project-module) location ] ;
        local parent-location = [ attribute $(parent-module) location ] ;

        local pwd = [ path.pwd ] ;
        local parent-dir = [ path.root $(parent-location) $(pwd) ] ;
        local our-dir = [ path.root $(location) $(pwd) ] ;
        $(attributes).set build-dir : [ path.join $(parent-build-dir)
            [ path.relative $(our-dir) $(parent-dir) ] ] : exact ;
    }
}


# Associate the given id with the given project module.
#
rule register-id ( id : module )
{
    $(id).jamfile-module = $(module) ;
}


# Class keeping all the attributes of a project.
#
# The standard attributes are "id", "location", "project-root", "parent"
# "requirements", "default-build", "source-location" and "projects-to-build".
#
class project-attributes
{
    import property ;
    import property-set ;
    import errors ;
    import path ;
    import print ;
    import sequence ;
    import project ;

    rule __init__ ( location project-module )
    {
        self.location = $(location) ;
        self.project-module = $(project-module) ;
    }

    # Set the named attribute from the specification given by the user. The
    # value actually set may be different.
    #
    rule set ( attribute : specification *
        : exact ?  # Sets value from 'specification' without any processing.
        )
    {
        if $(exact)
        {
            self.$(attribute) = $(specification) ;
        }
        else if $(attribute) = "requirements"
        {
            local result = [ property-set.refine-from-user-input
                $(self.requirements) : $(specification)
                : $(self.project-module) : $(self.location) ] ;

            if $(result[1]) = "@error"
            {
                errors.error Requirements for project at '$(self.location)'
                    conflict with parent's. : Explanation: $(result[2-]) ;
            }
            else
            {
                self.requirements = $(result) ;
            }
        }
        else if $(attribute) = "usage-requirements"
        {
            local unconditional ;
            for local p in $(specification)
            {
                local split = [ property.split-conditional $(p) ] ;
                split ?= nothing $(p) ;
                unconditional += $(split[2]) ;
            }

            local non-free = [ property.remove free : $(unconditional) ] ;
            if $(non-free)
            {
                errors.error usage-requirements $(specification) have non-free
                    properties $(non-free) ;
            }
            local t = [ property.translate-paths $(specification)
                                      : $(self.location) ] ;
            if $(self.usage-requirements)
            {
                self.usage-requirements = [ property-set.create
                    [ $(self.usage-requirements).raw ] $(t) ] ;
            }
            else
            {
                self.usage-requirements = [ property-set.create $(t) ] ;
            }
        }
        else if $(attribute) = "default-build"
        {
            self.default-build = [ property.make $(specification) ] ;
        }
        else if $(attribute) = "source-location"
        {
            self.source-location = ;
            for local src-path in $(specification)
            {
                self.source-location += [ path.root [ path.make $(src-path) ]
                    $(self.location) ] ;
            }
        }
        else if $(attribute) = "build-dir"
        {
            self.build-dir = [ path.root
                [ path.make $(specification) ] $(self.location) ] ;
        }
        else if $(attribute) = "id"
        {
            id = [ path.root $(specification) / ] ;
            project.register-id $(id) : $(self.project-module) ;
            self.id = $(id) ;
        }
        else if ! $(attribute) in "default-build" "location" "parent"
            "projects-to-build" "project-root" "source-location"
        {
            errors.error Invalid project attribute '$(attribute)' specified for
                project at '$(self.location)' ;
        }
        else
        {
            self.$(attribute) = $(specification) ;
        }
    }

    # Returns the value of the given attribute.
    #
    rule get ( attribute )
    {
        return $(self.$(attribute)) ;
    }

    # Prints the project attributes.
    #
    rule print ( )
    {
        local id = $(self.id) ; id ?= (none) ;
        local parent = $(self.parent) ; parent ?= (none) ;
        print.section "'"$(id)"'" ;
        print.list-start ;
        print.list-item "Parent project:" $(parent) ;
        print.list-item "Requirements:" [ $(self.requirements).raw ] ;
        print.list-item "Default build:" $(self.default-build) ;
        print.list-item "Source location:" $(self.source-location) ;
        print.list-item "Projects to build:"
                        [ sequence.insertion-sort $(self.projects-to-build) ] ;
        print.list-end ;
    }
}


# Returns the project which is currently being loaded.
#
rule current ( )
{
    return $(.current-project) ;
}


# Temporarily changes the current project to 'project'. Should be followed by
# 'pop-current'.
#
rule push-current ( project )
{
    .saved-current-project += $(.current-project) ;
    .current-project = $(project) ;
}


rule pop-current ( )
{
    .current-project = $(.saved-current-project[-1]) ;
    .saved-current-project = $(.saved-current-project[1--2]) ;
}


# Returns the project-attribute instance for the specified Jamfile module.
#
rule attributes ( project )
{
    return $($(project).attributes) ;
}


# Returns the value of the specified attribute in the specified Jamfile module.
#
rule attribute ( project attribute )
{
    return [ $($(project).attributes).get $(attribute) ] ;
}


# Returns the project target corresponding to the 'project-module'.
#
rule target ( project-module )
{
    if ! $(.target.$(project-module))
    {
        .target.$(project-module) = [ new project-target $(project-module)
            : $(project-module)
            : [ attribute $(project-module) requirements ] ] ;
    }
    return $(.target.$(project-module)) ;
}


# Use/load a project.
#
rule use ( id : location )
{
    local saved-project = $(.current-project) ;
    local project-module = [ project.load $(location) ] ;
    local declared-id = [ project.attribute $(project-module) id ] ;

    if ! $(declared-id) || $(declared-id) != $(id)
    {
        # The project at 'location' either has no id or that id is not equal to
        # the 'id' parameter.
        if $($(id).jamfile-module) && ( $($(id).jamfile-module) !=
            $(project-module) )
        {
            errors.user-error Attempt to redeclare already existing project id
                '$(id)' 
                location '$(location)' ;
        }
        $(id).jamfile-module = $(project-module) ;
    }
    .current-project = $(saved-project) ;
}


# Defines a Boost.Build extension project. Such extensions usually contain
# library targets and features that can be used by many people. Even though
# extensions are really projects, they can be initialized as a module would be
# with the "using" (project.project-rules.using) mechanism.
#
rule extension ( id : options * : * )
{
    # The caller is a standalone module for the extension.
    local mod = [ CALLER_MODULE ] ;

    # We need to do the rest within the extension module.
    module $(mod)
    {
        import path ;

        # Find the root project.
        local root-project = [ project.current ] ;
        root-project = [ $(root-project).project-module ] ;
        while
            [ project.attribute $(root-project) parent-module ] &&
            [ project.attribute $(root-project) parent-module ] != user-config
        {
            root-project = [ project.attribute $(root-project) parent-module ] ;
        }

        # Create the project data, and bring in the project rules into the
        # module.
        project.initialize $(__name__) : [ path.join [ project.attribute
            $(root-project) location ] ext $(1:L) ] ;

        # Create the project itself, i.e. the attributes. All extensions are
        # created in the "/ext" project space.
        project /ext/$(1) : $(2) : $(3) : $(4) : $(5) : $(6) : $(7) : $(8) :
            $(9) ;
        local attributes = [ project.attributes $(__name__) ] ;

        # Inherit from the root project of whomever is defining us.
        project.inherit-attributes $(__name__) : $(root-project) ;
        $(attributes).set parent-module : $(root-project) : exact ;
    }
}


rule glob-internal ( project : wildcards + : excludes * : rule-name )
{
    local location = [ $(project).get source-location ] ;

    local result ;
    local paths = [ path.$(rule-name) $(location) :
        [ sequence.transform path.make : $(wildcards) ] :
        [ sequence.transform path.make : $(excludes) ] ] ;
    if $(wildcards:D) || $(rule-name) != glob
    {
        # The paths we have found are relative to the current directory, but the
        # names specified in the sources list are assumed to be relative to the
        # source directory of the corresponding project. So, just make the names
        # absolute.
        for local p in $(paths)
        {
            # If the path is below source location, use relative path.
            # Otherwise, use full path just to avoid any ambiguities.
            local rel = [ path.relative $(p) $(location) : no-error ] ;
            if $(rel) = not-a-child
            {                   
                result += [ path.root $(p) [ path.pwd ] ] ;
            }
            else
            {
                result += $(rel) ;
            }                
        }
    }
    else
    {
        # There were no wildcards in the directory path, so the files are all in
        # the source directory of the project. Just drop the directory, instead
        # of making paths absolute.
        result = $(paths:D="") ;
    }

    return $(result) ;
}


# This module defines rules common to all projects.
#
module project-rules
{
    rule using ( toolset-module : * )
    {
        import toolset ;
        import modules ;
        import project ;

        # Temporarily change the search path so the module referred to by
        # 'using' can be placed in the same directory as Jamfile. User will
        # expect the module to be found even though the directory is not in
        # BOOST_BUILD_PATH.
        local x = [ modules.peek : BOOST_BUILD_PATH ] ;
        local caller = [ CALLER_MODULE ] ;
        local caller-location = [ modules.binding $(caller) ] ;
        modules.poke : BOOST_BUILD_PATH : $(caller-location:D) $(x) ;
        toolset.using $(1) : $(2) : $(3) : $(4) : $(5) : $(6) : $(7) : $(8) : $(9) ;
        modules.poke : BOOST_BUILD_PATH : $(x) ;

        # The above might have clobbered .current-project. Restore the correct
        # value.
        modules.poke project : .current-project
            : [ project.target $(caller) ] ;
    }

    import modules ;

    rule import ( * : * : * )
    {
        modules.import project ;

        local caller = [ CALLER_MODULE ] ;
        local saved = [ modules.peek project : .current-project ] ;
        module $(caller)
        {
            modules.import $(1) : $(2) : $(3) ;
        }
        modules.poke project : .current-project : $(saved) ;
    }

    rule project ( id ? : options * : * )
    {
        import errors ;
        import path ;
        import project ;

        local caller = [ CALLER_MODULE ] ;
        local attributes = [ project.attributes $(caller) ] ;
        if $(id)
        {
           $(attributes).set id : $(id) ;
        }

        local explicit-build-dir ;

        for n in 2 3 4 5 6 7 8 9
        {
            local option = $($(n)) ;
            if $(option)
            {
                $(attributes).set $(option[1]) : $(option[2-]) ;
            }
            if $(option[1]) = "build-dir"
            {
                explicit-build-dir = [ path.make $(option[2-]) ] ;
            }
        }

        # If '--build-dir' is specified, change the build dir for the project.
        local global-build-dir =
            [ modules.peek project : .global-build-dir ] ;

        if $(global-build-dir)
        {
            local location = [ $(attributes).get location ] ;
            # Project with an empty location is a 'standalone' project such as
            # user-config or qt. It has no build dir. If we try to set build dir
            # for user-config, we shall then try to inherit it, with either
            # weird or wrong consequences.
            if $(location) && $(location) = [ $(attributes).get project-root ]
            {
                # Re-read the project id, since it might have been changed in
                # the project's attributes.
                id = [ $(attributes).get id ] ;
                # This is Jamroot.
                if $(id)
                {
                    if $(explicit-build-dir) &&
                        [ path.is-rooted $(explicit-build-dir) ]
                    {
                        errors.user-error Absolute directory specified via
                            'build-dir' project attribute : Do not know how to
                            combine that with the --build-dir option. ;
                    }
                    # Strip the leading slash from id.
                    local rid = [ MATCH /(.*) : $(id) ] ;
                    local p = [ path.join
                        $(global-build-dir) $(rid) $(explicit-build-dir) ] ;

                    $(attributes).set build-dir : $(p) : exact ;
                }
            }
            else
            {
                # Not Jamroot.
                if $(explicit-build-dir)
                {
                    errors.user-error When --build-dir is specified, the
                        'build-dir' project : attribute is allowed only for
                        top-level 'project' invocations ;
                }
            }
        }
    }

    # Declare and set a project global constant. Project global constants are
    # normal variables but should not be changed. They are applied to every
    # child Jamfile.
    #
    rule constant (
        name  # Variable name of the constant.
        : value +  # Value of the constant.
    )
    {
        import project ;
        local caller = [ CALLER_MODULE ] ;
        local p = [ project.target $(caller) ] ;
        $(p).add-constant $(name) : $(value) ;
    }

    # Declare and set a project global constant, whose value is a path. The path
    # is adjusted to be relative to the invocation directory. The given value
    # path is taken to be either absolute, or relative to this project root.
    #
    rule path-constant (
        name  # Variable name of the constant.
        : value +  # Value of the constant.
        )
    {
        import project ;
        local caller = [ CALLER_MODULE ] ;
        local p = [ project.target $(caller) ] ;
        $(p).add-constant $(name) : $(value) : path ;
    }

    rule use-project ( id : where )
    {
        import modules ;
        # See comment in 'load' for explanation.
        local caller = [ CALLER_MODULE ] ;
        modules.poke $(caller) : .used-projects :
            [ modules.peek $(caller) : .used-projects ]
            $(id) $(where) ;
    }

    rule build-project ( dir )
    {
        import project ;
        local caller = [ CALLER_MODULE ] ;
        local attributes = [ project.attributes $(caller) ] ;

        local now = [ $(attributes).get projects-to-build ] ;
        $(attributes).set projects-to-build : $(now) $(dir) ;
    }

    rule explicit ( target-names * )
    {
        import project ;
        # If 'explicit' is used in a helper rule defined in Jamroot and
        # inherited by children, then most of the time we want 'explicit' to
        # operate on the Jamfile where the helper rule is invoked.
        local t = [ project.current ] ;
        for local n in $(target-names)
        {
            $(t).mark-target-as-explicit $(n) ;
        }
    }

    rule always ( target-names * )
    {
        import project ;
        local t = [ project.current ] ;
        for local n in $(target-names)
        {
            $(t).mark-target-as-always $(n) ;
        }        
    }
    
    rule glob ( wildcards + : excludes * )
    {
        import project ;
        return [ project.glob-internal [ project.current ] : $(wildcards) :
            $(excludes) : glob ] ;
    }

    rule glob-tree ( wildcards + : excludes * )
    {
        import project ;

        if $(wildcards:D) || $(excludes:D)
        {
            errors.user-error The patterns to 'glob-tree' may not include
                directory ;
        }
        return [ project.glob-internal [ project.current ] : $(wildcards) :
            $(excludes) : glob-tree ] ;
    }

    # Calculates conditional requirements for multiple requirements at once.
    # This is a shorthand to reduce duplication and to keep an inline
    # declarative syntax. For example:
    #
    #   lib x : x.cpp : [ conditional <toolset>gcc <variant>debug :
    #       <define>DEBUG_EXCEPTION <define>DEBUG_TRACE ] ;
    #
    rule conditional ( condition + : requirements * )
    {
        local condition = $(condition:J=,) ;
        if [ MATCH (:) : $(condition) ]
        {
            return $(condition)$(requirements) ;
        }
        else
        {
            return $(condition):$(requirements) ;
        }
    }
    
    rule option ( name : value )
    {
        if $(__name__) != site-config && $(__name__) != user-config && $(__name__) != project-config
        {
            import errors ;
            errors.error "The 'option' rule may be used only in site-config or user-config" ;
        }        
        import option ;
        option.set $(name) : $(value) ;
    }    
}<|MERGE_RESOLUTION|>--- conflicted
+++ resolved
@@ -402,47 +402,6 @@
         ECHO "Initializing project '$(module-name)'" ;
     }
 
-<<<<<<< HEAD
-    # TODO: need to consider if standalone projects can do anything but define
-    # prebuilt targets. If so, we need to give it a more sensible "location", so
-    # that source paths are correct.
-    location ?= "" ;
-    # Create the module for the Jamfile first.
-    module $(module-name)
-    {
-    }
-    $(module-name).attributes = [ new project-attributes $(location)
-        $(module-name) ] ;
-    local attributes = $($(module-name).attributes) ;
-
-    if $(location)
-    {
-        $(attributes).set source-location : [ path.make $(location) ] : exact ;
-    }
-    else if ! $(module-name) in test-config site-config user-config project-config
-    {
-        # This is a standalone project with known location. Set source location
-        # so that it can declare targets. This is intended so that you can put
-        # a .jam file in your sources and use it via 'using'. Standard modules
-        # (in 'tools' subdir) may not assume source dir is set.
-        local s = [ modules.binding $(module-name) ] ;
-        if ! $(s)
-        {
-            errors.error "Could not determine project location $(module-name)" ;
-        }        
-        $(attributes).set source-location : $(s:D) : exact ;
-    }
-
-    $(attributes).set requirements       : [ property-set.empty ] : exact ;
-    $(attributes).set usage-requirements : [ property-set.empty ] : exact ;
-
-    # Import rules common to all project modules from project-rules module,
-    # defined at the end of this file.
-    local rules = [ RULENAMES project-rules ] ;
-    IMPORT project-rules : $(rules) : $(module-name) : $(rules) ;
-
-=======
->>>>>>> f05a78ca
     local jamroot ;
 
     local parent-module ;
@@ -1150,7 +1109,8 @@
     
     rule option ( name : value )
     {
-        if $(__name__) != site-config && $(__name__) != user-config && $(__name__) != project-config
+        local m = [ CALLER_MODULE ] ;
+        if $(m) != site-config && $(m) != user-config && $(m) != project-config
         {
             import errors ;
             errors.error "The 'option' rule may be used only in site-config or user-config" ;
