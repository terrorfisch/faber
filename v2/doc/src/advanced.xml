--- conflicted
+++ resolved
@@ -608,8 +608,6 @@
               </para>
             </listitem>
           </varlistentry>
-<<<<<<< HEAD
-=======
 
           <varlistentry>
             <term><option>-a</option></term>
@@ -653,7 +651,6 @@
               <para>Run up to <replaceable>N</replaceable> commands in parallel.</para>
             </listitem>
           </varlistentry>
->>>>>>> bb19680c
          
           <varlistentry>
             <term><option>--debug-configuration</option></term>
