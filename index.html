<!DOCTYPE html PUBLIC "-//W3C//DTD HTML 4.01 Transitional//EN">

<!-- Copyright 2004 Aleksey Gurtovoy -->
<!-- Copyright 2004, 2005, 2006 Vladimir Prus -->
<!-- Distributed under the Boost Software License, Version 1.0. -->
<!-- (See accompanying file LICENSE_1_0.txt or http://www.boost.org/LICENSE_1_0.txt) -->

<html>
  <head>

    <title>Boost.Build: modern C++ build system</title>

    <link href="website/bootstrap/css/bootstrap.min.css" rel="stylesheet">
    <link href="website/index.css" rel="stylesheet">

  </head>

  <body bgcolor="#FFFFFF" text="#000000">
    
    <div style="text-align: center; margin-top: 10px;">
      
      <div style="position: relative; display: inline-block">
        <img src="website/boost_build.png" width="396"
             height="60" alt="Boost.Build V2"></img>
        
        <div style="padding-top: 10px; width: 100%; text-align: right">
<<<<<<< HEAD
=======
          <a href="tutorial.html" style="padding-right: 1em">Tutorial</a>
>>>>>>> e55a2f8e
          <a href="doc/html/index.html" style="padding-right: 1em">Documentation</a>  <a href="http://github.com/boostorg/build">GitHub</a>
        </div>
      </div>
    </div>
    
    <div class="container content" style="margin-top: 2em">
      
      <div class="row">
        <div class="col-md-12">
          <p>Boost.Build makes it easy to build C++ projects, everywhere.
            
          <p>
            You 
            name you executables and libraries and list their sources. Boost.Build
            takes care about compiling your sources with right options, creating
            static and shared libraries, making executables, and other chores &mdash;
            whether you're using gcc, msvc, or a dozen more supported C++
            compilers &mdash; on Windows, OSX, Linux and commercial UNIX systems.
        </div>
      </div>
      
      <div class="row">
        
        <div class="col-md-6">
          <p>
            <b>Simple and high level build description</b>. In most
            cases a name of target and list of sources is all you need.
            
          <p>
            <b>Portability</b>. Most important build properties have symbolic
            names that work everywhere. Why memorize compiler flags necessary 
            for multi-threaded 64-bit shared library, if Boost.Build can do it for you?
            
          <p><b>Variant builds</b>. When you build the same project
            twice with different properties, all produced files are placed
            in different directories, so you can build with 2 versions of
            gcc, or both debug and release variants in one invocation.
            
        </div>
        
        <div class="col-md-6">
          <p>
          <b>Global dependencies</b>. No matter what directory you build
          in, Boost.Build will always check all dependencies in your entire
          project, preventing inconsistent binaries.  And it's easy to
          use one Boost.Build project in other, again with full dependency
          tracking.
          
          <p>
          <b>Usage requirements</b>. A target can specify properties,
          like include paths and preprocessor defines, that are necessary to use
          it.  Those properties will be automatically applied whenever the target
          is used.

          <p>
          <b>Standalone</b>. Boost.Build's only dependency is a C compiler,
          so it's easy to setup. You can even include all of Boost.Build in your 
          project. Boost.Build does not depend on Boost C++ Libraries.
        </div>        
      </div> <!-- main content -->


      <div class="row">
        <div class="col-md-12">
          <p>This index is for off-line use, visit
          the <a href="http://boost.org/boost-build2">website</a> for most
          up-to-date content.
      </div>

    </div>
        
  </body>
</html>
<|MERGE_RESOLUTION|>--- conflicted
+++ resolved
@@ -24,10 +24,7 @@
              height="60" alt="Boost.Build V2"></img>
         
         <div style="padding-top: 10px; width: 100%; text-align: right">
-<<<<<<< HEAD
-=======
           <a href="tutorial.html" style="padding-right: 1em">Tutorial</a>
->>>>>>> e55a2f8e
           <a href="doc/html/index.html" style="padding-right: 1em">Documentation</a>  <a href="http://github.com/boostorg/build">GitHub</a>
         </div>
       </div>
