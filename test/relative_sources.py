#!/usr/bin/python

# Copyright 2003 Dave Abrahams
# Copyright 2002, 2006 Vladimir Prus
# Distributed under the Boost Software License, Version 1.0.
# (See accompanying file LICENSE_1_0.txt or http://www.boost.org/LICENSE_1_0.txt)

# Test that we can specify sources using relative names.

import BoostBuild

t = BoostBuild.Tester()
<<<<<<< HEAD

t.write("jamroot.jam", "import gcc ;")
t.write("jamfile.jam", "exe a : src/a.cpp ;")
t.write("src/a.cpp", "int main() {}\n")
=======
>>>>>>> 69ab3b55

# Test that relative path to source, 'src', is preserved.
t.write("jamroot.jam", "exe a : src/a.cpp ;")
t.write("src/a.cpp", "int main() {}\n")

t.run_build_system()
t.expect_addition("bin/$toolset/debug/src/a.obj")
 
# Test that the relative path to source is preserved
# when using 'glob'.
t.rm("bin")
t.write("jamroot.jam", "exe a : [ glob src/*.cpp ] ;")
t.run_build_system()
t.expect_addition("bin/$toolset/debug/src/a.obj")


# Test that relative path with ".." is *not* added to
# target path.
t.rm(".")
t.write("jamroot.jam", "")
t.write("a.cpp", "int main() { return 0; }\n")
t.write("build/Jamfile", "exe a : ../a.cpp ; ")
t.run_build_system(subdir="build")
t.expect_addition("build/bin/$toolset/debug/a.obj")

t.cleanup()<|MERGE_RESOLUTION|>--- conflicted
+++ resolved
@@ -10,13 +10,6 @@
 import BoostBuild
 
 t = BoostBuild.Tester()
-<<<<<<< HEAD
-
-t.write("jamroot.jam", "import gcc ;")
-t.write("jamfile.jam", "exe a : src/a.cpp ;")
-t.write("src/a.cpp", "int main() {}\n")
-=======
->>>>>>> 69ab3b55
 
 # Test that relative path to source, 'src', is preserved.
 t.write("jamroot.jam", "exe a : src/a.cpp ;")
