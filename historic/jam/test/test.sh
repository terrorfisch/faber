--- conflicted
+++ resolved
@@ -6,8 +6,4 @@
 
 BJAM=`ls -1 ../src/bin.*/bjam`
 
-<<<<<<< HEAD
-${BJAM} -f builtin_shell.jam
-=======
-${BJAM} -f test.jam "$*"
->>>>>>> 05555d37
+${BJAM} -f test.jam "$*"