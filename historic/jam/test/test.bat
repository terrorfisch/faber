@ECHO OFF

REM ~ Copyright 2006 Rene Rivera.
REM ~ Distributed under the Boost Software License, Version 1.0.
REM ~ (See accompanying file LICENSE_1_0.txt or http://www.boost.org/LICENSE_1_0.txt)

set BJAM=..\src\bin.ntx86\bjam
<<<<<<< HEAD
=======
REM ~ set BJAM=..\src\bin.ntx86.debug\bjam
REM ~ set BJAM=bjam-3_1_14
REM ~ set BJAM=bjam
>>>>>>> 05555d37

@ECHO ON

%BJAM% -f builtin_shell.jam<|MERGE_RESOLUTION|>--- conflicted
+++ resolved
@@ -5,13 +5,10 @@
 REM ~ (See accompanying file LICENSE_1_0.txt or http://www.boost.org/LICENSE_1_0.txt)
 
 set BJAM=..\src\bin.ntx86\bjam
-<<<<<<< HEAD
-=======
 REM ~ set BJAM=..\src\bin.ntx86.debug\bjam
 REM ~ set BJAM=bjam-3_1_14
 REM ~ set BJAM=bjam
->>>>>>> 05555d37
 
 @ECHO ON
 
-%BJAM% -f builtin_shell.jam+%BJAM% -f test.jam