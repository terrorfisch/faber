--- conflicted
+++ resolved
@@ -11,7 +11,6 @@
  */
 
 # include "jam.h"
-# include "debug.h"
 
 # include "lists.h"
 # include "parse.h"
@@ -270,7 +269,7 @@
         
         if ( parse->num )
         {
-            s = addsettings( s, 0, parse->string, L0 );
+            s = addsettings( s, VAR_SET, parse->string, L0 );
             pushsettings( s );
         }
 
@@ -496,7 +495,7 @@
     /* Initial value is ns */
 
     for( l = nt; l; l = list_next( l ) )
-        s = addsettings( s, 0, l->string, list_copy( (LIST*)0, ns ) );
+        s = addsettings( s, VAR_SET, l->string, list_copy( (LIST*)0, ns ) );
 
     list_free( ns );
     list_free( nt );
@@ -787,7 +786,7 @@
                         }
                     }
                 
-                    locals = addsettings( locals, 0, name, value );
+                    locals = addsettings( locals, VAR_SET, name, value );
                     type_check( type_name, value, frame, rule, arg_name );
                     type_name = 0;
                 }
@@ -1054,11 +1053,8 @@
 
         /* The action is associated with this instance of this rule */
 
-        action = (ACTION *)malloc( sizeof( ACTION ) );
+        action = (ACTION *)BJAM_MALLOC( sizeof( ACTION ) );
         memset( (char *)action, '\0', sizeof( *action ) );
-
-        if ( DEBUG_PROFILE )
-            profile_memory( sizeof( ACTION ) );
 
         action->rule = rule;
         action->targets = targetlist( (TARGETS *)0, lol_get( frame->args, 0 ) );
@@ -1182,6 +1178,26 @@
 }
 
 /*
+ * assign_var_mode() - convert ASSIGN_XXX compilation flag into
+ *                     corresponding VAR_XXX variable set flag.
+ */
+static int assign_var_mode(int parsenum, const char **tracetext)
+{
+    const char *trace;
+    int setflag;
+    switch( parsenum )
+    {
+        case ASSIGN_SET:     setflag = VAR_SET; trace = "="; break;
+        case ASSIGN_APPEND:  setflag = VAR_APPEND; trace = "+="; break;
+        case ASSIGN_DEFAULT: setflag = VAR_DEFAULT; trace = "?="; break;
+        default:             setflag = VAR_SET; trace = ""; break;
+    }
+    if (tracetext)
+        *tracetext = trace ;
+    return setflag;
+}
+
+/*
  * compile_set() - compile the "set variable" statement
  *
  *  parse->left variable names
@@ -1197,21 +1213,8 @@
     LIST    *nt = parse_evaluate( parse->left, frame );
     LIST    *ns = parse_evaluate( parse->right, frame );
     LIST    *l;
-<<<<<<< HEAD
-    int     setflag;
-    char    *trace;
-
-    switch( parse->num )
-    {
-    case ASSIGN_SET:    setflag = VAR_SET; trace = "="; break;
-    case ASSIGN_APPEND: setflag = VAR_APPEND; trace = "+="; break;
-    case ASSIGN_DEFAULT:    setflag = VAR_DEFAULT; trace = "?="; break;
-    default:        setflag = VAR_SET; trace = ""; break;
-    }
-=======
     const char *trace;
     int     setflag = assign_var_mode( parse->num, &trace );
->>>>>>> 05555d37
 
     if( DEBUG_COMPILE )
     {
@@ -1303,12 +1306,8 @@
     LIST    *ns = parse_evaluate( parse->third, frame );
     LIST    *targets = parse_evaluate( parse->right, frame );
     LIST    *ts;
-<<<<<<< HEAD
-    int append = parse->num == ASSIGN_APPEND;
-=======
     const char *trace;
     int     setflag = assign_var_mode( parse->num, &trace );
->>>>>>> 05555d37
 
     if( DEBUG_COMPILE )
     {
@@ -1316,7 +1315,7 @@
         list_print( nt );
         printf( " on " );
         list_print( targets );
-        printf( " %s ", append ? "+=" : "=" );
+        printf( " %s ", trace );
         list_print( ns );
         printf( "\n" );
     }
@@ -1331,7 +1330,7 @@
         LIST    *l;
 
         for( l = nt; l; l = list_next( l ) )
-        t->settings = addsettings( t->settings, append, 
+        t->settings = addsettings( t->settings, setflag, 
                 l->string, list_copy( (LIST*)0, ns ) );
     }
 
