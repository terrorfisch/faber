--- conflicted
+++ resolved
@@ -17,11 +17,8 @@
      <xsl:param>boost.root=..
      <xsl:param>boost.graphics.root=../images/
      <xsl:param>html.stylesheet=../boostbook.css
-<<<<<<< HEAD
-=======
      <xsl:param>chunk.first.sections=0
      <xsl:param>admon.graphics=0
->>>>>>> e55a2f8e
 
      <xsl:param>boost.defaults=Boost
    ;
